
syntax = "proto3";
package cosmos.evm.vm.v1;

import "amino/amino.proto";
import "gogoproto/gogo.proto";

option go_package = "github.com/cosmos/evm/x/vm/types";

// Params defines the EVM module parameters
message Params {
  option (amino.name) = "cosmos/evm/x/vm/Params";
  // evm_denom represents the token denomination used to run the EVM state
  // transitions.
  string evm_denom = 1 [ (gogoproto.moretags) = "yaml:\"evm_denom\"" ];
  // enable_create and enable call have been deprecated
  reserved 2, 3;
  // extra_eips defines the additional EIPs for the vm.Config
  repeated int64 extra_eips = 4 [
    (gogoproto.customname) = "ExtraEIPs",
    (gogoproto.moretags) = "yaml:\"extra_eips\""
  ];
  // allow_unprotected_txs defines if replay-protected (i.e non EIP155
  // signed) transactions can be executed on the state machine.
  bool allow_unprotected_txs = 5;
  // renamed active_precompiles to active_static_precompiles
  reserved 6;
  // evm_channels is the list of channel identifiers from EVM compatible chains
  repeated string evm_channels = 7 [ (gogoproto.customname) = "EVMChannels" ];
  // access_control defines the permission policy of the EVM
  AccessControl access_control = 8 [
    (gogoproto.customname) = "AccessControl",
    (gogoproto.nullable) = false
  ];
  // active_static_precompiles defines the slice of hex addresses of the
  // precompiled contracts that are active
  repeated string active_static_precompiles = 9;
}

// AccessControl defines the permission policy of the EVM
// for creating and calling contracts
message AccessControl {
  // create defines the permission policy for creating contracts
  AccessControlType create = 1 [ (gogoproto.nullable) = false ];
  // call defines the permission policy for calling contracts
  AccessControlType call = 2 [ (gogoproto.nullable) = false ];
}

// AccessControlType defines the permission type for policies
message AccessControlType {
  // access_type defines which type of permission is required for the operation
  AccessType access_type = 1 [
    (gogoproto.customname) = "AccessType",
    (gogoproto.moretags) = "yaml:\"access_type\""
  ];
  // access_control_list defines defines different things depending on the
  // AccessType:
  // - ACCESS_TYPE_PERMISSIONLESS: list of addresses that are blocked from
  // performing the operation
  // - ACCESS_TYPE_RESTRICTED: ignored
  // - ACCESS_TYPE_PERMISSIONED: list of addresses that are allowed to perform
  // the operation
  repeated string access_control_list = 2 [
    (gogoproto.customname) = "AccessControlList",
    (gogoproto.moretags) = "yaml:\"access_control_list\""
  ];
}

// AccessType defines the types of permissions for the operations
enum AccessType {
  option (gogoproto.goproto_enum_prefix) = false;

  // ACCESS_TYPE_PERMISSIONLESS does not restrict the operation to anyone
  ACCESS_TYPE_PERMISSIONLESS = 0
      [ (gogoproto.enumvalue_customname) = "AccessTypePermissionless" ];
  // ACCESS_TYPE_RESTRICTED restrict the operation to anyone
  ACCESS_TYPE_RESTRICTED = 1
      [ (gogoproto.enumvalue_customname) = "AccessTypeRestricted" ];
  // ACCESS_TYPE_PERMISSIONED only allows the operation for specific addresses
  ACCESS_TYPE_PERMISSIONED = 2
      [ (gogoproto.enumvalue_customname) = "AccessTypePermissioned" ];
}

// ChainConfig defines the Ethereum ChainConfig parameters using *sdk.Int values
// instead of *big.Int.
message ChainConfig {
  // homestead_block switch (nil no fork, 0 = already homestead)
  string homestead_block = 1 [
    (gogoproto.customtype) = "cosmossdk.io/math.Int",
    (gogoproto.moretags) = "yaml:\"homestead_block\""
  ];
  // dao_fork_block corresponds to TheDAO hard-fork switch block (nil no fork)
  string dao_fork_block = 2 [
    (gogoproto.customname) = "DAOForkBlock",
    (gogoproto.customtype) = "cosmossdk.io/math.Int",
    (gogoproto.moretags) = "yaml:\"dao_fork_block\""
  ];
  // dao_fork_support defines whether the nodes supports or opposes the DAO
  // hard-fork
  bool dao_fork_support = 3 [
    (gogoproto.customname) = "DAOForkSupport",
    (gogoproto.moretags) = "yaml:\"dao_fork_support\""
  ];
  // eip150_block: EIP150 implements the Gas price changes
  // (https://github.com/ethereum/EIPs/issues/150) EIP150 HF block (nil no fork)
  string eip150_block = 4 [
    (gogoproto.customname) = "EIP150Block",
    (gogoproto.customtype) = "cosmossdk.io/math.Int",
    (gogoproto.moretags) = "yaml:\"eip150_block\""
  ];
  // DEPRECATED: EIP-150_HASH
  reserved 5;
  // eip155_block: EIP155Block HF block
  string eip155_block = 6 [
    (gogoproto.customname) = "EIP155Block",
    (gogoproto.customtype) = "cosmossdk.io/math.Int",
    (gogoproto.moretags) = "yaml:\"eip155_block\""
  ];
  // eip158_block: EIP158 HF block
  string eip158_block = 7 [
    (gogoproto.customname) = "EIP158Block",
    (gogoproto.customtype) = "cosmossdk.io/math.Int",
    (gogoproto.moretags) = "yaml:\"eip158_block\""
  ];
  // byzantium_block: Byzantium switch block (nil no fork, 0 = already on
  // byzantium)
  string byzantium_block = 8 [
    (gogoproto.customtype) = "cosmossdk.io/math.Int",
    (gogoproto.moretags) = "yaml:\"byzantium_block\""
  ];
  // constantinople_block: Constantinople switch block (nil no fork, 0 = already
  // activated)
  string constantinople_block = 9 [
    (gogoproto.customtype) = "cosmossdk.io/math.Int",
    (gogoproto.moretags) = "yaml:\"constantinople_block\""
  ];
  // petersburg_block: Petersburg switch block (nil same as Constantinople)
  string petersburg_block = 10 [
    (gogoproto.customtype) = "cosmossdk.io/math.Int",
    (gogoproto.moretags) = "yaml:\"petersburg_block\""
  ];
  // istanbul_block: Istanbul switch block (nil no fork, 0 = already on
  // istanbul)
  string istanbul_block = 11 [
    (gogoproto.customtype) = "cosmossdk.io/math.Int",
    (gogoproto.moretags) = "yaml:\"istanbul_block\""
  ];
  // muir_glacier_block: Eip-2384 (bomb delay) switch block (nil no fork, 0 =
  // already activated)
  string muir_glacier_block = 12 [
    (gogoproto.customtype) = "cosmossdk.io/math.Int",
    (gogoproto.moretags) = "yaml:\"muir_glacier_block\""
  ];
  // berlin_block: Berlin switch block (nil = no fork, 0 = already on berlin)
  string berlin_block = 13 [
    (gogoproto.customtype) = "cosmossdk.io/math.Int",
    (gogoproto.moretags) = "yaml:\"berlin_block\""
  ];
  // london_block: London switch block (nil = no fork, 0 = already on london)
  string london_block = 17 [
    (gogoproto.customtype) = "cosmossdk.io/math.Int",
    (gogoproto.moretags) = "yaml:\"london_block\""
  ];
  // arrow_glacier_block: Eip-4345 (bomb delay) switch block (nil = no fork, 0 =
  // already activated)
  string arrow_glacier_block = 18 [
    (gogoproto.customtype) = "cosmossdk.io/math.Int",
    (gogoproto.moretags) = "yaml:\"arrow_glacier_block\""
  ];
  // gray_glacier_block: EIP-5133 (bomb delay) switch block (nil = no fork, 0 =
  // already activated)
  string gray_glacier_block = 20 [
    (gogoproto.customtype) = "cosmossdk.io/math.Int",
    (gogoproto.moretags) = "yaml:\"gray_glacier_block\""
  ];
  // merge_netsplit_block: Virtual fork after The Merge to use as a network
  // splitter
  string merge_netsplit_block = 21 [
    (gogoproto.customtype) = "cosmossdk.io/math.Int",
    (gogoproto.moretags) = "yaml:\"merge_netsplit_block\""
  ];
  // DEPRECATED: shanghai_block & cancun_block - switched from block to
  // timestamp
  reserved 22, 23;
  // chain_id is the id of the chain (EIP-155)
  uint64 chain_id = 24;
  // denom is the denomination used on the EVM
  string denom = 25;
  // decimals is the real decimal precision of the denomination used on the EVM
  uint64 decimals = 26;
<<<<<<< HEAD
=======

>>>>>>> 73bc2435
  // shanghai_time: Shanghai switch time (nil = no fork, 0 = already on
  // shanghai)
  string shanghai_time = 27 [
    (gogoproto.customtype) = "cosmossdk.io/math.Int",
    (gogoproto.moretags) = "yaml:\"shanghai_time\""
  ];
  // cancun_time: Cancun switch time (nil = no fork, 0 = already on cancun)
  string cancun_time = 28 [
    (gogoproto.customtype) = "cosmossdk.io/math.Int",
    (gogoproto.moretags) = "yaml:\"cancun_time\""
  ];
  // prague_time: Prague switch time (nil = no fork, 0 = already on prague)
  string prague_time = 29 [
    (gogoproto.customtype) = "cosmossdk.io/math.Int",
    (gogoproto.moretags) = "yaml:\"prague_time\""
  ];
  // verkle_time: Verkle switch time (nil = no fork, 0 = already on verkle)
  string verkle_time = 30 [
    (gogoproto.customtype) = "cosmossdk.io/math.Int",
    (gogoproto.moretags) = "yaml:\"verkle_time\""
  ];
<<<<<<< HEAD
=======
  // osaka_time: Osaka switch time (nil = no fork, 0 = already on osaka)
  string osaka_time = 31 [
    (gogoproto.customtype) = "cosmossdk.io/math.Int",
    (gogoproto.moretags) = "yaml:\"osaka_time\""
  ];
>>>>>>> 73bc2435
}

// State represents a single Storage key value pair item.
message State {
  // key is the stored key
  string key = 1;
  // value is the stored value for the given key
  string value = 2;
}

// TransactionLogs define the logs generated from a transaction execution
// with a given hash. It it used for import/export data as transactions are not
// persisted on blockchain state after an upgrade.
message TransactionLogs {
  // hash of the transaction
  string hash = 1;
  // logs is an array of Logs for the given transaction hash
  repeated Log logs = 2;
}

// Log represents an protobuf compatible Ethereum Log that defines a contract
// log event. These events are generated by the LOG opcode and stored/indexed by
// the node.
//
// NOTE: address, topics and data are consensus fields. The rest of the fields
// are derived, i.e. filled in by the nodes, but not secured by consensus.
message Log {
  // address of the contract that generated the event
  string address = 1;
  // topics is a list of topics provided by the contract.
  repeated string topics = 2;
  // data which is supplied by the contract, usually ABI-encoded
  bytes data = 3;

  // block_number of the block in which the transaction was included
  uint64 block_number = 4 [ (gogoproto.jsontag) = "blockNumber" ];
  // tx_hash is the transaction hash
  string tx_hash = 5 [ (gogoproto.jsontag) = "transactionHash" ];
  // tx_index of the transaction in the block
  uint64 tx_index = 6 [ (gogoproto.jsontag) = "transactionIndex" ];
  // block_hash of the block in which the transaction was included
  string block_hash = 7 [ (gogoproto.jsontag) = "blockHash" ];
  // index of the log in the block
  uint64 index = 8 [ (gogoproto.jsontag) = "logIndex" ];

  // removed is true if this log was reverted due to a chain
  // reorganisation. You must pay attention to this field if you receive logs
  // through a filter query.
  bool removed = 9;
}

// TxResult stores results of Tx execution.
message TxResult {
  option (gogoproto.goproto_getters) = false;

  // contract_address contains the ethereum address of the created contract (if
  // any). If the state transition is an evm.Call, the contract address will be
  // empty.
  string contract_address = 1
      [ (gogoproto.moretags) = "yaml:\"contract_address\"" ];
  // bloom represents the bloom filter bytes
  bytes bloom = 2;
  // tx_logs contains the transaction hash and the proto-compatible ethereum
  // logs.
  TransactionLogs tx_logs = 3 [
    (gogoproto.moretags) = "yaml:\"tx_logs\"",
    (gogoproto.nullable) = false,
    (amino.dont_omitempty) = true
  ];
  // ret defines the bytes from the execution.
  bytes ret = 4;
  // reverted flag is set to true when the call has been reverted
  bool reverted = 5;
  // gas_used notes the amount of gas consumed while execution
  uint64 gas_used = 6;
}

// AccessTuple is the element type of an access list.
message AccessTuple {
  option (gogoproto.goproto_getters) = false;

  // address is a hex formatted ethereum address
  string address = 1;
  // storage_keys are hex formatted hashes of the storage keys
  repeated string storage_keys = 2 [ (gogoproto.jsontag) = "storageKeys" ];
}

// TraceConfig holds extra parameters to trace functions.
message TraceConfig {
  // DEPRECATED: DisableMemory and DisableReturnData have been renamed to
  // Enable*.
  reserved 4, 7;
  reserved "disable_memory", "disable_return_data";

  // tracer is a custom javascript tracer
  string tracer = 1;
  // timeout overrides the default timeout of 5 seconds for JavaScript-based
  // tracing calls
  string timeout = 2;
  // reexec defines the number of blocks the tracer is willing to go back
  uint64 reexec = 3;
  // disable_stack switches stack capture
  bool disable_stack = 5 [ (gogoproto.jsontag) = "disableStack" ];
  // disable_storage switches storage capture
  bool disable_storage = 6 [ (gogoproto.jsontag) = "disableStorage" ];
  // debug can be used to print output during capture end
  bool debug = 8;
  // limit defines the maximum length of output, but zero means unlimited
  int32 limit = 9;
  // overrides can be used to execute a trace using future fork rules
  ChainConfig overrides = 10;
  // enable_memory switches memory capture
  bool enable_memory = 11 [ (gogoproto.jsontag) = "enableMemory" ];
  // enable_return_data switches the capture of return data
  bool enable_return_data = 12 [ (gogoproto.jsontag) = "enableReturnData" ];
  // tracer_json_config configures the tracer using a JSON string
  string tracer_json_config = 13 [ (gogoproto.jsontag) = "tracerConfig" ];
}<|MERGE_RESOLUTION|>--- conflicted
+++ resolved
@@ -188,10 +188,7 @@
   string denom = 25;
   // decimals is the real decimal precision of the denomination used on the EVM
   uint64 decimals = 26;
-<<<<<<< HEAD
-=======
-
->>>>>>> 73bc2435
+
   // shanghai_time: Shanghai switch time (nil = no fork, 0 = already on
   // shanghai)
   string shanghai_time = 27 [
@@ -213,14 +210,11 @@
     (gogoproto.customtype) = "cosmossdk.io/math.Int",
     (gogoproto.moretags) = "yaml:\"verkle_time\""
   ];
-<<<<<<< HEAD
-=======
   // osaka_time: Osaka switch time (nil = no fork, 0 = already on osaka)
   string osaka_time = 31 [
     (gogoproto.customtype) = "cosmossdk.io/math.Int",
     (gogoproto.moretags) = "yaml:\"osaka_time\""
   ];
->>>>>>> 73bc2435
 }
 
 // State represents a single Storage key value pair item.
