--- conflicted
+++ resolved
@@ -613,11 +613,7 @@
 		// Consensus fields: These fields are defined by the Yellow Paper
 		"status":            status,
 		"cumulativeGasUsed": hexutil.Uint64(cumulativeGasUsed),
-<<<<<<< HEAD
-		"logsBloom":         ethtypes.BytesToBloom(ethtypes.LogsBloom(logs)),
-=======
 		"logsBloom":         ethtypes.CreateBloom(&ethtypes.Receipt{Logs: logs}),
->>>>>>> 73bc2435
 		"logs":              logs,
 
 		// Implementation fields: These fields are added by geth when processing a transaction.
