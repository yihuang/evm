package testutils

import (
	"math"

	"github.com/stretchr/testify/suite"

	"github.com/cosmos/evm/ante"
	evmante "github.com/cosmos/evm/ante/evm"
	chainante "github.com/cosmos/evm/evmd/ante"
	chainutil "github.com/cosmos/evm/evmd/testutil"
	"github.com/cosmos/evm/testutil/integration/os/factory"
	"github.com/cosmos/evm/testutil/integration/os/grpc"
	"github.com/cosmos/evm/testutil/integration/os/keyring"
	"github.com/cosmos/evm/testutil/integration/os/network"
	"github.com/cosmos/evm/types"
	feemarkettypes "github.com/cosmos/evm/x/feemarket/types"
	evmtypes "github.com/cosmos/evm/x/vm/types"

	sdkmath "cosmossdk.io/math"

	"github.com/cosmos/cosmos-sdk/client"
	sdk "github.com/cosmos/cosmos-sdk/types"
	consensustypes "github.com/cosmos/cosmos-sdk/x/consensus/types"
)

type AnteTestSuite struct {
	suite.Suite

	network   *network.UnitTestNetwork
	handler   grpc.Handler
	keyring   keyring.Keyring
	factory   factory.TxFactory
	clientCtx client.Context

	anteHandler     sdk.AnteHandler
	enableFeemarket bool
	baseFee         *sdkmath.LegacyDec
	enableLondonHF  bool
	evmParamsOption func(*evmtypes.Params)
}

const TestGasLimit uint64 = 100000

func (suite *AnteTestSuite) SetupTest() {
	keys := keyring.New(2)

	customGenesis := network.CustomGenesisState{}
	feemarketGenesis := feemarkettypes.DefaultGenesisState()
	if suite.enableFeemarket {
		feemarketGenesis.Params.EnableHeight = 1
		feemarketGenesis.Params.NoBaseFee = false
	} else {
		feemarketGenesis.Params.NoBaseFee = true
	}
	if suite.baseFee != nil {
		feemarketGenesis.Params.BaseFee = *suite.baseFee
	}
	customGenesis[feemarkettypes.ModuleName] = feemarketGenesis

	evmGenesis := evmtypes.DefaultGenesisState()

	if suite.evmParamsOption != nil {
		suite.evmParamsOption(&evmGenesis.Params)
	}
	customGenesis[evmtypes.ModuleName] = evmGenesis

	// set block max gas to be less than maxUint64
	cp := chainutil.DefaultConsensusParams
	cp.Block.MaxGas = 1000000000000000000
	customGenesis[consensustypes.ModuleName] = cp

	nw := network.NewUnitTestNetwork(
		network.WithPreFundedAccounts(keys.GetAllAccAddrs()...),
		network.WithCustomGenesis(customGenesis),
	)

	gh := grpc.NewIntegrationHandler(nw)
	tf := factory.New(nw, gh)

	suite.network = nw
	suite.factory = tf
	suite.handler = gh
	suite.keyring = keys

	encodingConfig := nw.GetEncodingConfig()

	suite.clientCtx = client.Context{}.WithTxConfig(encodingConfig.TxConfig)

	suite.Require().NotNil(suite.network.App.AppCodec())

	chainConfig := evmtypes.DefaultChainConfig(suite.network.GetEIP155ChainID().Uint64())
	if !suite.enableLondonHF {
		maxInt := sdkmath.NewInt(math.MaxInt64)
		chainConfig.LondonBlock = &maxInt
		chainConfig.ArrowGlacierBlock = &maxInt
		chainConfig.GrayGlacierBlock = &maxInt
		chainConfig.MergeNetsplitBlock = &maxInt
		chainConfig.ShanghaiTime = &maxInt
		chainConfig.CancunTime = &maxInt
<<<<<<< HEAD
=======
		chainConfig.PragueTime = &maxInt
>>>>>>> 73bc2435
	}

	// get the denom and decimals set when initialized the chain
	// to set them again
	// when resetting the chain config
	denom := evmtypes.GetEVMCoinDenom()                 //nolint:staticcheck
	extendedDenom := evmtypes.GetEVMCoinExtendedDenom() //nolint:staticcheck
	decimals := evmtypes.GetEVMCoinDecimals()           //nolint:staticcheck

	configurator := evmtypes.NewEVMConfigurator()
	configurator.ResetTestConfig()
	err := configurator.
		WithChainConfig(chainConfig).
		WithEVMCoinInfo(evmtypes.EvmCoinInfo{
			Denom:         denom,
			ExtendedDenom: extendedDenom,
			Decimals:      decimals,
		}).
		Configure()
	suite.Require().NoError(err)

	anteHandler := chainante.NewAnteHandler(chainante.HandlerOptions{
		Cdc:                    suite.network.App.AppCodec(),
		AccountKeeper:          suite.network.App.AccountKeeper,
		BankKeeper:             suite.network.App.BankKeeper,
		EvmKeeper:              suite.network.App.EVMKeeper,
		FeegrantKeeper:         suite.network.App.FeeGrantKeeper,
		IBCKeeper:              suite.network.App.IBCKeeper,
		FeeMarketKeeper:        suite.network.App.FeeMarketKeeper,
		SignModeHandler:        encodingConfig.TxConfig.SignModeHandler(),
		SigGasConsumer:         ante.SigVerificationGasConsumer,
		ExtensionOptionChecker: types.HasDynamicFeeExtensionOption,
		TxFeeChecker:           evmante.NewDynamicFeeChecker(suite.network.App.FeeMarketKeeper),
	})

	suite.anteHandler = anteHandler
}

func (suite *AnteTestSuite) WithFeemarketEnabled(enabled bool) {
	suite.enableFeemarket = enabled
}

func (suite *AnteTestSuite) WithLondonHardForkEnabled(enabled bool) {
	suite.enableLondonHF = enabled
}

func (suite *AnteTestSuite) WithBaseFee(baseFee *sdkmath.LegacyDec) {
	suite.baseFee = baseFee
}

func (suite *AnteTestSuite) WithEvmParamsOptions(evmParamsOpts func(*evmtypes.Params)) {
	suite.evmParamsOption = evmParamsOpts
}

func (suite *AnteTestSuite) ResetEvmParamsOptions() {
	suite.evmParamsOption = nil
}

func (suite *AnteTestSuite) GetKeyring() keyring.Keyring {
	return suite.keyring
}

func (suite *AnteTestSuite) GetTxFactory() factory.TxFactory {
	return suite.factory
}

func (suite *AnteTestSuite) GetNetwork() *network.UnitTestNetwork {
	return suite.network
}

func (suite *AnteTestSuite) GetClientCtx() client.Context {
	return suite.clientCtx
}

func (suite *AnteTestSuite) GetAnteHandler() sdk.AnteHandler {
	return suite.anteHandler
}<|MERGE_RESOLUTION|>--- conflicted
+++ resolved
@@ -98,10 +98,7 @@
 		chainConfig.MergeNetsplitBlock = &maxInt
 		chainConfig.ShanghaiTime = &maxInt
 		chainConfig.CancunTime = &maxInt
-<<<<<<< HEAD
-=======
 		chainConfig.PragueTime = &maxInt
->>>>>>> 73bc2435
 	}
 
 	// get the denom and decimals set when initialized the chain
