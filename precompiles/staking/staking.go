--- conflicted
+++ resolved
@@ -87,54 +87,6 @@
 
 	// This handles any out of gas errors that may occur during the execution of a precompile tx or query.
 	// It avoids panics and returns the out of gas error so the EVM can continue gracefully.
-<<<<<<< HEAD
-	defer cmn.HandleGasError(ctx, contract, initialGas, &err)()
-
-	switch method.Name {
-	// Staking transactions
-	case CreateValidatorMethod:
-		bz, err = p.CreateValidator(ctx, evm.Origin, contract, stateDB, method, args)
-	case EditValidatorMethod:
-		bz, err = p.EditValidator(ctx, evm.Origin, contract, stateDB, method, args)
-	case DelegateMethod:
-		bz, err = p.Delegate(ctx, evm.Origin, contract, stateDB, method, args)
-	case UndelegateMethod:
-		bz, err = p.Undelegate(ctx, evm.Origin, contract, stateDB, method, args)
-	case RedelegateMethod:
-		bz, err = p.Redelegate(ctx, evm.Origin, contract, stateDB, method, args)
-	case CancelUnbondingDelegationMethod:
-		bz, err = p.CancelUnbondingDelegation(ctx, evm.Origin, contract, stateDB, method, args)
-	// Staking queries
-	case DelegationMethod:
-		bz, err = p.Delegation(ctx, contract, method, args)
-	case UnbondingDelegationMethod:
-		bz, err = p.UnbondingDelegation(ctx, contract, method, args)
-	case ValidatorMethod:
-		bz, err = p.Validator(ctx, method, contract, args)
-	case ValidatorsMethod:
-		bz, err = p.Validators(ctx, method, contract, args)
-	case RedelegationMethod:
-		bz, err = p.Redelegation(ctx, method, contract, args)
-	case RedelegationsMethod:
-		bz, err = p.Redelegations(ctx, method, contract, args)
-	}
-
-	if err != nil {
-		return nil, err
-	}
-
-	cost := ctx.GasMeter().GasConsumed() - initialGas
-
-	if !contract.UseGas(cost) {
-		return nil, vm.ErrOutOfGas
-	}
-
-	if err := p.AddJournalEntries(stateDB, snapshot); err != nil {
-		return nil, err
-	}
-
-	return bz, nil
-=======
 	defer cmn.HandleGasError(ctx, contract, initialGas, &err, stateDB, snapshot)()
 
 	return p.RunAtomic(snapshot, stateDB, func() ([]byte, error) {
@@ -183,7 +135,6 @@
 
 		return bz, nil
 	})
->>>>>>> 0b3cfa1c
 }
 
 // IsTransaction checks if the given method name corresponds to a transaction or query.
