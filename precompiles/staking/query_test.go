package staking_test

import (
	"fmt"
	"math/big"

	"github.com/ethereum/go-ethereum/common"
	"github.com/ethereum/go-ethereum/core/vm"
	"github.com/holiman/uint256"

	cmn "github.com/cosmos/evm/precompiles/common"
	"github.com/cosmos/evm/precompiles/staking"
	testutiltx "github.com/cosmos/evm/testutil/tx"

	"cosmossdk.io/math"

	sdk "github.com/cosmos/cosmos-sdk/types"
	"github.com/cosmos/cosmos-sdk/types/query"
	stakingtypes "github.com/cosmos/cosmos-sdk/x/staking/types"
)

func (s *PrecompileTestSuite) TestDelegation() {
	method := s.precompile.Methods[staking.DelegationMethod]

	testCases := []struct {
		name        string
		malleate    func(operatorAddress string) []interface{}
		postCheck   func(bz []byte)
		gas         uint64
		expErr      bool
		errContains string
	}{
		{
			"fail - empty input args",
			func(string) []interface{} {
				return []interface{}{}
			},
			func([]byte) {},
			100000,
			true,
			fmt.Sprintf(cmn.ErrInvalidNumberOfArgs, 2, 0),
		},
		{
			"fail - invalid delegator address",
			func(operatorAddress string) []interface{} {
				return []interface{}{
					"invalid",
					operatorAddress,
				}
			},
			func([]byte) {},
			100000,
			true,
			fmt.Sprintf(cmn.ErrInvalidDelegator, "invalid"),
		},
		{
			"fail - invalid operator address",
			func(string) []interface{} {
				return []interface{}{
					s.keyring.GetAddr(0),
					"invalid",
				}
			},
			func([]byte) {},
			100000,
			true,
			"decoding bech32 failed: invalid bech32 string",
		},
		{
			"success - empty delegation",
			func(operatorAddress string) []interface{} {
				addr, _ := testutiltx.NewAddrKey()
				return []interface{}{
					addr,
					operatorAddress,
				}
			},
			func(bz []byte) {
				var delOut staking.DelegationOutput
				err := s.precompile.UnpackIntoInterface(&delOut, staking.DelegationMethod, bz)
				s.Require().NoError(err, "failed to unpack output")
				s.Require().Equal(delOut.Shares.Int64(), common.U2560.ToBig().Int64())
			},
			100000,
			false,
			"",
		},
		{
			"success",
			func(operatorAddress string) []interface{} {
				return []interface{}{
					s.keyring.GetAddr(0),
					operatorAddress,
				}
			},
			func(bz []byte) {
				var delOut staking.DelegationOutput
				err := s.precompile.UnpackIntoInterface(&delOut, staking.DelegationMethod, bz)
				s.Require().NoError(err, "failed to unpack output")
				s.Require().Equal(delOut.Shares, big.NewInt(1e18))
			},
			100000,
			false,
			"",
		},
	}

	for _, tc := range testCases {
		s.Run(tc.name, func() {
			s.SetupTest() // reset
<<<<<<< HEAD
			contract := vm.NewContract(vm.AccountRef(s.keyring.GetAddr(0)), s.precompile, common.U2560, tc.gas)
=======
			contract := vm.NewContract(s.keyring.GetAddr(0), s.precompile.Address(), uint256.NewInt(0), tc.gas, nil)
>>>>>>> 73bc2435

			bz, err := s.precompile.Delegation(s.network.GetContext(), contract, &method, tc.malleate(s.network.GetValidators()[0].OperatorAddress))

			if tc.expErr {
				s.Require().Error(err)
				s.Require().Contains(err.Error(), tc.errContains)
			} else {
				s.Require().NoError(err)
				s.Require().NotEmpty(bz)
				tc.postCheck(bz)
			}
		})
	}
}

func (s *PrecompileTestSuite) TestUnbondingDelegation() {
	method := s.precompile.Methods[staking.UnbondingDelegationMethod]

	testCases := []struct {
		name        string
		malleate    func(operatorAddress string) []interface{}
		postCheck   func(bz []byte)
		gas         uint64
		expErr      bool
		errContains string
	}{
		{
			"fail - empty input args",
			func(string) []interface{} {
				return []interface{}{}
			},
			func([]byte) {},
			100000,
			true,
			fmt.Sprintf(cmn.ErrInvalidNumberOfArgs, 2, 0),
		},
		{
			"fail - invalid delegator address",
			func(operatorAddress string) []interface{} {
				return []interface{}{
					"invalid",
					operatorAddress,
				}
			},
			func([]byte) {},
			100000,
			true,
			fmt.Sprintf(cmn.ErrInvalidDelegator, "invalid"),
		},
		{
			"success - no unbonding delegation found",
			func(operatorAddress string) []interface{} {
				addr, _ := testutiltx.NewAddrKey()
				return []interface{}{
					addr,
					operatorAddress,
				}
			},
			func(data []byte) {
				var ubdOut staking.UnbondingDelegationOutput
				err := s.precompile.UnpackIntoInterface(&ubdOut, staking.UnbondingDelegationMethod, data)
				s.Require().NoError(err, "failed to unpack output")
				s.Require().Len(ubdOut.UnbondingDelegation.Entries, 0)
			},
			100000,
			false,
			"",
		},
		{
			"success",
			func(operatorAddress string) []interface{} {
				return []interface{}{
					s.keyring.GetAddr(0),
					operatorAddress,
				}
			},
			func(data []byte) {
				var ubdOut staking.UnbondingDelegationOutput
				err := s.precompile.UnpackIntoInterface(&ubdOut, staking.UnbondingDelegationMethod, data)
				s.Require().NoError(err, "failed to unpack output")
				s.Require().Len(ubdOut.UnbondingDelegation.Entries, 1)
				s.Require().Equal(ubdOut.UnbondingDelegation.Entries[0].CreationHeight, s.network.GetContext().BlockHeight())
				s.Require().Equal(ubdOut.UnbondingDelegation.Entries[0].Balance, big.NewInt(1e18))
			},
			100000,
			false,
			"",
		},
	}

	for _, tc := range testCases {
		s.Run(tc.name, func() {
			s.SetupTest() // reset
<<<<<<< HEAD
			contract := vm.NewContract(vm.AccountRef(s.keyring.GetAddr(0)), s.precompile, common.U2560, tc.gas)
=======
			contract := vm.NewContract(s.keyring.GetAddr(0), s.precompile.Address(), uint256.NewInt(0), tc.gas, nil)
>>>>>>> 73bc2435

			valAddr, err := sdk.ValAddressFromBech32(s.network.GetValidators()[0].GetOperator())
			s.Require().NoError(err)
			_, _, err = s.network.App.StakingKeeper.Undelegate(s.network.GetContext(), s.keyring.GetAddr(0).Bytes(), valAddr, math.LegacyNewDec(1))
			s.Require().NoError(err)

			bz, err := s.precompile.UnbondingDelegation(s.network.GetContext(), contract, &method, tc.malleate(s.network.GetValidators()[0].OperatorAddress))

			if tc.expErr {
				s.Require().Error(err)
				s.Require().Contains(err.Error(), tc.errContains)
			} else {
				s.Require().NoError(err)
				s.Require().NotNil(bz)
				tc.postCheck(bz)
			}
		})
	}
}

func (s *PrecompileTestSuite) TestValidator() {
	method := s.precompile.Methods[staking.ValidatorMethod]

	testCases := []struct {
		name        string
		malleate    func(operatorAddress common.Address) []interface{}
		postCheck   func(bz []byte)
		gas         uint64
		expErr      bool
		errContains string
	}{
		{
			"fail - empty input args",
			func(common.Address) []interface{} {
				return []interface{}{}
			},
			func(_ []byte) {},
			100000,
			true,
			fmt.Sprintf(cmn.ErrInvalidNumberOfArgs, 1, 0),
		},
		{
			"success",
			func(operatorAddress common.Address) []interface{} {
				return []interface{}{
					operatorAddress,
				}
			},
			func(data []byte) {
				var valOut staking.ValidatorOutput
				err := s.precompile.UnpackIntoInterface(&valOut, staking.ValidatorMethod, data)
				s.Require().NoError(err, "failed to unpack output")

				operatorAddress, err := sdk.ValAddressFromBech32(s.network.GetValidators()[0].OperatorAddress)
				s.Require().NoError(err)

				s.Require().Equal(common.HexToAddress(valOut.Validator.OperatorAddress), common.BytesToAddress(operatorAddress.Bytes()))
			},
			100000,
			false,
			"",
		},
		{
			name: "success - empty validator",
			malleate: func(_ common.Address) []interface{} {
				newAddr, _ := testutiltx.NewAccAddressAndKey()
				newValAddr := sdk.ValAddress(newAddr)
				return []interface{}{
					common.BytesToAddress(newValAddr.Bytes()),
				}
			},
			postCheck: func(data []byte) {
				var valOut staking.ValidatorOutput
				err := s.precompile.UnpackIntoInterface(&valOut, staking.ValidatorMethod, data)
				s.Require().NoError(err, "failed to unpack output")
				s.Require().Equal(valOut.Validator.OperatorAddress, "")
				s.Require().Equal(valOut.Validator.Status, uint8(0))
			},
			gas: 100000,
		},
	}

	for _, tc := range testCases {
		s.Run(tc.name, func() {
			s.SetupTest() // reset
<<<<<<< HEAD
			contract := vm.NewContract(vm.AccountRef(s.keyring.GetAddr(0)), s.precompile, common.U2560, tc.gas)
=======
			contract := vm.NewContract(s.keyring.GetAddr(0), s.precompile.Address(), uint256.NewInt(0), tc.gas, nil)
>>>>>>> 73bc2435

			operatorAddress, err := sdk.ValAddressFromBech32(s.network.GetValidators()[0].OperatorAddress)
			s.Require().NoError(err)

			bz, err := s.precompile.Validator(s.network.GetContext(), &method, contract, tc.malleate(common.BytesToAddress(operatorAddress.Bytes())))

			if tc.expErr {
				s.Require().Error(err)
				s.Require().Contains(err.Error(), tc.errContains)
			} else {
				s.Require().NoError(err)
				s.Require().NotNil(bz)
				tc.postCheck(bz)
			}
		})
	}
}

func (s *PrecompileTestSuite) TestValidators() {
	method := s.precompile.Methods[staking.ValidatorsMethod]

	testCases := []struct {
		name        string
		malleate    func() []interface{}
		postCheck   func(bz []byte)
		gas         uint64
		expErr      bool
		errContains string
	}{
		{
			"fail - empty input args",
			func() []interface{} {
				return []interface{}{}
			},
			func(_ []byte) {},
			100000,
			true,
			fmt.Sprintf(cmn.ErrInvalidNumberOfArgs, 2, 0),
		},
		{
			"fail - invalid number of arguments",
			func() []interface{} {
				return []interface{}{
					stakingtypes.Bonded.String(),
				}
			},
			func(_ []byte) {},
			100000,
			true,
			fmt.Sprintf(cmn.ErrInvalidNumberOfArgs, 2, 1),
		},
		{
			"success - bonded status & pagination w/countTotal",
			func() []interface{} {
				return []interface{}{
					stakingtypes.Bonded.String(),
					query.PageRequest{
						Limit:      1,
						CountTotal: true,
					},
				}
			},
			func(data []byte) {
				const expLen = 1
				var valOut staking.ValidatorsOutput
				err := s.precompile.UnpackIntoInterface(&valOut, staking.ValidatorsMethod, data)
				s.Require().NoError(err, "failed to unpack output")

				s.Require().Len(valOut.Validators, expLen)
				// passed CountTotal = true
				s.Require().Equal(len(s.network.GetValidators()), int(valOut.PageResponse.Total)) //nolint:gosec
				s.Require().NotEmpty(valOut.PageResponse.NextKey)
				s.assertValidatorsResponse(valOut.Validators, expLen)
			},
			100000,
			false,
			"",
		},
		{
			"success - bonded status & pagination w/countTotal & key is []byte{0}",
			func() []interface{} {
				return []interface{}{
					stakingtypes.Bonded.String(),
					query.PageRequest{
						Key:        []byte{0},
						Limit:      1,
						CountTotal: true,
					},
				}
			},
			func(data []byte) {
				const expLen = 1
				var valOut staking.ValidatorsOutput
				err := s.precompile.UnpackIntoInterface(&valOut, staking.ValidatorsMethod, data)
				s.Require().NoError(err, "failed to unpack output")

				s.Require().Len(valOut.Validators, expLen)
				// passed CountTotal = true
				s.Require().Equal(len(s.network.GetValidators()), int(valOut.PageResponse.Total)) //nolint:gosec
				s.Require().NotEmpty(valOut.PageResponse.NextKey)
				s.assertValidatorsResponse(valOut.Validators, expLen)
			},
			100000,
			false,
			"",
		},
	}

	for _, tc := range testCases {
		s.Run(tc.name, func() {
			s.SetupTest() // reset
<<<<<<< HEAD
			contract := vm.NewContract(vm.AccountRef(s.keyring.GetAddr(0)), s.precompile, common.U2560, tc.gas)
=======
			contract := vm.NewContract(s.keyring.GetAddr(0), s.precompile.Address(), uint256.NewInt(0), tc.gas, nil)
>>>>>>> 73bc2435

			bz, err := s.precompile.Validators(s.network.GetContext(), &method, contract, tc.malleate())

			if tc.expErr {
				s.Require().Error(err)
				s.Require().Contains(err.Error(), tc.errContains)
			} else {
				s.Require().NoError(err)
				s.Require().NotNil(bz)
				tc.postCheck(bz)
			}
		})
	}
}

func (s *PrecompileTestSuite) TestRedelegation() {
	method := s.precompile.Methods[staking.RedelegationMethod]
	redelegateMethod := s.precompile.Methods[staking.RedelegateMethod]

	testCases := []struct {
		name        string
		malleate    func(srcOperatorAddr, destOperatorAddr string) []interface{}
		postCheck   func(bz []byte)
		gas         uint64
		expErr      bool
		errContains string
	}{
		{
			"fail - empty input args",
			func(string, string) []interface{} {
				return []interface{}{}
			},
			func([]byte) {},
			100000,
			true,
			fmt.Sprintf(cmn.ErrInvalidNumberOfArgs, 3, 0),
		},
		{
			"fail - invalid delegator address",
			func(srcOperatorAddr, destOperatorAddr string) []interface{} {
				return []interface{}{
					"invalid",
					srcOperatorAddr,
					destOperatorAddr,
				}
			},
			func([]byte) {},
			100000,
			true,
			fmt.Sprintf(cmn.ErrInvalidDelegator, "invalid"),
		},
		{
			"fail - empty src validator addr",
			func(_, destOperatorAddr string) []interface{} {
				return []interface{}{
					s.keyring.GetAddr(0),
					"",
					destOperatorAddr,
				}
			},
			func([]byte) {},
			100000,
			true,
			"empty address string is not allowed",
		},
		{
			"fail - empty destination addr",
			func(srcOperatorAddr, _ string) []interface{} {
				return []interface{}{
					s.keyring.GetAddr(0),
					srcOperatorAddr,
					"",
				}
			},
			func([]byte) {},
			100000,
			true,
			"empty address string is not allowed",
		},
		{
			"success",
			func(srcOperatorAddr, destOperatorAddr string) []interface{} {
				return []interface{}{
					s.keyring.GetAddr(0),
					srcOperatorAddr,
					destOperatorAddr,
				}
			},
			func(data []byte) {
				var redOut staking.RedelegationOutput
				err := s.precompile.UnpackIntoInterface(&redOut, staking.RedelegationMethod, data)
				s.Require().NoError(err, "failed to unpack output")
				s.Require().Len(redOut.Redelegation.Entries, 1)
				s.Require().Equal(redOut.Redelegation.Entries[0].CreationHeight, s.network.GetContext().BlockHeight())
				s.Require().Equal(redOut.Redelegation.Entries[0].SharesDst, big.NewInt(1e18))
			},
			100000,
			false,
			"",
		},
		{
			name: "success - no redelegation found",
			malleate: func(srcOperatorAddr, _ string) []interface{} {
				nonExistentOperator := sdk.ValAddress([]byte("non-existent-operator"))
				return []interface{}{
					s.keyring.GetAddr(0),
					srcOperatorAddr,
					nonExistentOperator.String(),
				}
			},
			postCheck: func(data []byte) {
				var redOut staking.RedelegationOutput
				err := s.precompile.UnpackIntoInterface(&redOut, staking.RedelegationMethod, data)
				s.Require().NoError(err, "failed to unpack output")
				s.Require().Len(redOut.Redelegation.Entries, 0)
			},
			gas: 100000,
		},
	}

	for _, tc := range testCases {
		s.Run(tc.name, func() {
			s.SetupTest() // reset
<<<<<<< HEAD
			contract := vm.NewContract(vm.AccountRef(s.keyring.GetAddr(0)), s.precompile, common.U2560, tc.gas)
=======
			contract := vm.NewContract(s.keyring.GetAddr(0), s.precompile.Address(), uint256.NewInt(0), tc.gas, nil)
>>>>>>> 73bc2435

			delegationArgs := []interface{}{
				s.keyring.GetAddr(0),
				s.network.GetValidators()[0].OperatorAddress,
				s.network.GetValidators()[1].OperatorAddress,
				big.NewInt(1e18),
			}

			_, err := s.precompile.Redelegate(s.network.GetContext(), contract, s.network.GetStateDB(), &redelegateMethod, delegationArgs)
			s.Require().NoError(err)

			bz, err := s.precompile.Redelegation(s.network.GetContext(), &method, contract, tc.malleate(s.network.GetValidators()[0].OperatorAddress, s.network.GetValidators()[1].OperatorAddress))

			if tc.expErr {
				s.Require().Error(err)
				s.Require().Contains(err.Error(), tc.errContains)
			} else {
				s.Require().NoError(err)
				s.Require().NotNil(bz)
				tc.postCheck(bz)
			}
		})
	}
}

func (s *PrecompileTestSuite) TestRedelegations() {
	var (
		delAmt                 = big.NewInt(3e17)
		redelTotalCount uint64 = 2
		method                 = s.precompile.Methods[staking.RedelegationsMethod]
	)

	testCases := []struct {
		name        string
		malleate    func() []interface{}
		postCheck   func(bz []byte)
		gas         uint64
		expErr      bool
		errContains string
	}{
		{
			"fail - empty input args",
			func() []interface{} {
				return []interface{}{}
			},
			func([]byte) {},
			100000,
			true,
			fmt.Sprintf(cmn.ErrInvalidNumberOfArgs, 4, 0),
		},
		{
			"fail - invalid delegator address",
			func() []interface{} {
				return []interface{}{
					common.BytesToAddress([]byte("invalid")),
					s.network.GetValidators()[0].OperatorAddress,
					s.network.GetValidators()[1].OperatorAddress,
					query.PageRequest{},
				}
			},
			func([]byte) {},
			100000,
			true,
			"redelegation not found",
		},
		{
			"fail - invalid query | all empty args ",
			func() []interface{} {
				return []interface{}{
					common.Address{},
					"",
					"",
					query.PageRequest{},
				}
			},
			func([]byte) {},
			100000,
			true,
			"invalid query. Need to specify at least a source validator address or delegator address",
		},
		{
			"fail - invalid query | only destination validator address",
			func() []interface{} {
				return []interface{}{
					common.Address{},
					"",
					s.network.GetValidators()[1].OperatorAddress,
					query.PageRequest{},
				}
			},
			func([]byte) {},
			100000,
			true,
			"invalid query. Need to specify at least a source validator address or delegator address",
		},
		{
			"success - specified delegator, source & destination",
			func() []interface{} {
				return []interface{}{
					s.keyring.GetAddr(0),
					s.network.GetValidators()[0].OperatorAddress,
					s.network.GetValidators()[1].OperatorAddress,
					query.PageRequest{},
				}
			},
			func(data []byte) {
				s.assertRedelegationsOutput(data, 0, delAmt, s.network.GetContext().BlockHeight(), false)
			},
			100000,
			false,
			"",
		},
		{
			"success - specifying only source w/pagination",
			func() []interface{} {
				return []interface{}{
					common.Address{},
					s.network.GetValidators()[0].OperatorAddress,
					"",
					query.PageRequest{
						Limit:      1,
						CountTotal: true,
					},
				}
			},
			func(data []byte) {
				s.assertRedelegationsOutput(data, redelTotalCount, delAmt, s.network.GetContext().BlockHeight(), true)
			},
			100000,
			false,
			"",
		},
		{
			"success - get all existing redelegations for a delegator w/pagination",
			func() []interface{} {
				return []interface{}{
					s.keyring.GetAddr(0),
					"",
					"",
					query.PageRequest{
						Limit:      1,
						CountTotal: true,
					},
				}
			},
			func(data []byte) {
				s.assertRedelegationsOutput(data, redelTotalCount, delAmt, s.network.GetContext().BlockHeight(), true)
			},
			100000,
			false,
			"",
		},
	}

	for _, tc := range testCases {
		s.Run(tc.name, func() {
			s.SetupTest() // reset
<<<<<<< HEAD
			contract := vm.NewContract(vm.AccountRef(s.keyring.GetAddr(0)), s.precompile, common.U2560, tc.gas)
=======
			contract := vm.NewContract(s.keyring.GetAddr(0), s.precompile.Address(), uint256.NewInt(0), tc.gas, nil)
>>>>>>> 73bc2435

			err := s.setupRedelegations(s.network.GetContext(), delAmt)
			s.Require().NoError(err)

			// query redelegations
			bz, err := s.precompile.Redelegations(s.network.GetContext(), &method, contract, tc.malleate())

			if tc.expErr {
				s.Require().Error(err)
				s.Require().Contains(err.Error(), tc.errContains)
			} else {
				s.Require().NoError(err)
				s.Require().NotNil(bz)
				tc.postCheck(bz)
			}
		})
	}
}<|MERGE_RESOLUTION|>--- conflicted
+++ resolved
@@ -108,11 +108,7 @@
 	for _, tc := range testCases {
 		s.Run(tc.name, func() {
 			s.SetupTest() // reset
-<<<<<<< HEAD
-			contract := vm.NewContract(vm.AccountRef(s.keyring.GetAddr(0)), s.precompile, common.U2560, tc.gas)
-=======
 			contract := vm.NewContract(s.keyring.GetAddr(0), s.precompile.Address(), uint256.NewInt(0), tc.gas, nil)
->>>>>>> 73bc2435
 
 			bz, err := s.precompile.Delegation(s.network.GetContext(), contract, &method, tc.malleate(s.network.GetValidators()[0].OperatorAddress))
 
@@ -206,11 +202,7 @@
 	for _, tc := range testCases {
 		s.Run(tc.name, func() {
 			s.SetupTest() // reset
-<<<<<<< HEAD
-			contract := vm.NewContract(vm.AccountRef(s.keyring.GetAddr(0)), s.precompile, common.U2560, tc.gas)
-=======
 			contract := vm.NewContract(s.keyring.GetAddr(0), s.precompile.Address(), uint256.NewInt(0), tc.gas, nil)
->>>>>>> 73bc2435
 
 			valAddr, err := sdk.ValAddressFromBech32(s.network.GetValidators()[0].GetOperator())
 			s.Require().NoError(err)
@@ -296,11 +288,7 @@
 	for _, tc := range testCases {
 		s.Run(tc.name, func() {
 			s.SetupTest() // reset
-<<<<<<< HEAD
-			contract := vm.NewContract(vm.AccountRef(s.keyring.GetAddr(0)), s.precompile, common.U2560, tc.gas)
-=======
 			contract := vm.NewContract(s.keyring.GetAddr(0), s.precompile.Address(), uint256.NewInt(0), tc.gas, nil)
->>>>>>> 73bc2435
 
 			operatorAddress, err := sdk.ValAddressFromBech32(s.network.GetValidators()[0].OperatorAddress)
 			s.Require().NoError(err)
@@ -412,11 +400,7 @@
 	for _, tc := range testCases {
 		s.Run(tc.name, func() {
 			s.SetupTest() // reset
-<<<<<<< HEAD
-			contract := vm.NewContract(vm.AccountRef(s.keyring.GetAddr(0)), s.precompile, common.U2560, tc.gas)
-=======
 			contract := vm.NewContract(s.keyring.GetAddr(0), s.precompile.Address(), uint256.NewInt(0), tc.gas, nil)
->>>>>>> 73bc2435
 
 			bz, err := s.precompile.Validators(s.network.GetContext(), &method, contract, tc.malleate())
 
@@ -540,11 +524,7 @@
 	for _, tc := range testCases {
 		s.Run(tc.name, func() {
 			s.SetupTest() // reset
-<<<<<<< HEAD
-			contract := vm.NewContract(vm.AccountRef(s.keyring.GetAddr(0)), s.precompile, common.U2560, tc.gas)
-=======
 			contract := vm.NewContract(s.keyring.GetAddr(0), s.precompile.Address(), uint256.NewInt(0), tc.gas, nil)
->>>>>>> 73bc2435
 
 			delegationArgs := []interface{}{
 				s.keyring.GetAddr(0),
@@ -702,11 +682,7 @@
 	for _, tc := range testCases {
 		s.Run(tc.name, func() {
 			s.SetupTest() // reset
-<<<<<<< HEAD
-			contract := vm.NewContract(vm.AccountRef(s.keyring.GetAddr(0)), s.precompile, common.U2560, tc.gas)
-=======
 			contract := vm.NewContract(s.keyring.GetAddr(0), s.precompile.Address(), uint256.NewInt(0), tc.gas, nil)
->>>>>>> 73bc2435
 
 			err := s.setupRedelegations(s.network.GetContext(), delAmt)
 			s.Require().NoError(err)
