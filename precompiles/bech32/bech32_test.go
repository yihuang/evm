--- conflicted
+++ resolved
@@ -53,13 +53,8 @@
 // TestRun tests the precompile's Run method.
 func (s *PrecompileTestSuite) TestRun() {
 	contract := vm.NewPrecompile(
-<<<<<<< HEAD
-		vm.AccountRef(s.keyring.GetAddr(0)),
-		s.precompile,
-=======
 		s.keyring.GetAddr(0),
 		s.precompile.Address(),
->>>>>>> 73bc2435
 		uint256.NewInt(0),
 		uint64(1000000),
 	)
