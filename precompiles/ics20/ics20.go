package ics20

import (
	"embed"
	"fmt"

	"github.com/ethereum/go-ethereum/accounts/abi"
	"github.com/ethereum/go-ethereum/common"
	"github.com/ethereum/go-ethereum/core/vm"

	cmn "github.com/cosmos/evm/precompiles/common"
	transferkeeper "github.com/cosmos/evm/x/ibc/transfer/keeper"
	evmkeeper "github.com/cosmos/evm/x/vm/keeper"
	evmtypes "github.com/cosmos/evm/x/vm/types"
	channelkeeper "github.com/cosmos/ibc-go/v10/modules/core/04-channel/keeper"

	storetypes "cosmossdk.io/store/types"

	stakingkeeper "github.com/cosmos/cosmos-sdk/x/staking/keeper"
)

// PrecompileAddress of the ICS-20 EVM extension in hex format.
const PrecompileAddress = "0x0000000000000000000000000000000000000802"

var _ vm.PrecompiledContract = &Precompile{}

// Embed abi json file to the executable binary. Needed when importing as dependency.
//
//go:embed abi.json
var f embed.FS

type Precompile struct {
	cmn.Precompile
	stakingKeeper  stakingkeeper.Keeper
	transferKeeper transferkeeper.Keeper
	channelKeeper  *channelkeeper.Keeper
	evmKeeper      *evmkeeper.Keeper
}

// NewPrecompile creates a new ICS-20 Precompile instance as a
// PrecompiledContract interface.
func NewPrecompile(
	stakingKeeper stakingkeeper.Keeper,
	transferKeeper transferkeeper.Keeper,
	channelKeeper *channelkeeper.Keeper,
	evmKeeper *evmkeeper.Keeper,
) (*Precompile, error) {
	newAbi, err := cmn.LoadABI(f, "abi.json")
	if err != nil {
		return nil, err
	}

	p := &Precompile{
		Precompile: cmn.Precompile{
			ABI:                  newAbi,
			KvGasConfig:          storetypes.KVGasConfig(),
			TransientKVGasConfig: storetypes.TransientGasConfig(),
		},
		transferKeeper: transferKeeper,
		channelKeeper:  channelKeeper,
		stakingKeeper:  stakingKeeper,
		evmKeeper:      evmKeeper,
	}

	// SetAddress defines the address of the ICS-20 compile contract.
	p.SetAddress(common.HexToAddress(evmtypes.ICS20PrecompileAddress))

	return p, nil
}

// RequiredGas calculates the precompiled contract's base gas rate.
func (p Precompile) RequiredGas(input []byte) uint64 {
	// NOTE: This check avoid panicking when trying to decode the method ID
	if len(input) < 4 {
		return 0
	}

	methodID := input[:4]

	method, err := p.MethodById(methodID)
	if err != nil {
		// This should never happen since this method is going to fail during Run
		return 0
	}

	return p.Precompile.RequiredGas(input, p.IsTransaction(method))
}

// Run executes the precompiled contract IBC transfer methods defined in the ABI.
func (p Precompile) Run(evm *vm.EVM, contract *vm.Contract, readOnly bool) (bz []byte, err error) {
	ctx, stateDB, snapshot, method, initialGas, args, err := p.RunSetup(evm, contract, readOnly, p.IsTransaction)
	if err != nil {
		return nil, err
	}

	// This handles any out of gas errors that may occur during the execution of a precompile tx or query.
	// It avoids panics and returns the out of gas error so the EVM can continue gracefully.
<<<<<<< HEAD
	defer cmn.HandleGasError(ctx, contract, initialGas, &err)()

	switch method.Name {
	// ICS20 transactions
	case TransferMethod:
		bz, err = p.Transfer(ctx, evm.Origin, contract, stateDB, method, args)
	// ICS20 queries
	case DenomMethod:
		bz, err = p.Denom(ctx, contract, method, args)
	case DenomsMethod:
		bz, err = p.Denoms(ctx, contract, method, args)
	case DenomHashMethod:
		bz, err = p.DenomHash(ctx, contract, method, args)
	default:
		return nil, fmt.Errorf(cmn.ErrUnknownMethod, method.Name)
	}

	if err != nil {
		return nil, err
	}

	cost := ctx.GasMeter().GasConsumed() - initialGas

	if !contract.UseGas(cost) {
		return nil, vm.ErrOutOfGas
	}

	if err := p.AddJournalEntries(stateDB, snapshot); err != nil {
		return nil, err
	}

	return bz, nil
=======
	defer cmn.HandleGasError(ctx, contract, initialGas, &err, stateDB, snapshot)()

	return p.RunAtomic(snapshot, stateDB, func() ([]byte, error) {
		switch method.Name {
		// ICS20 transactions
		case TransferMethod:
			bz, err = p.Transfer(ctx, evm.Origin, contract, stateDB, method, args)
		// ICS20 queries
		case DenomMethod:
			bz, err = p.Denom(ctx, contract, method, args)
		case DenomsMethod:
			bz, err = p.Denoms(ctx, contract, method, args)
		case DenomHashMethod:
			bz, err = p.DenomHash(ctx, contract, method, args)
		default:
			return nil, fmt.Errorf(cmn.ErrUnknownMethod, method.Name)
		}

		if err != nil {
			return nil, err
		}

		cost := ctx.GasMeter().GasConsumed() - initialGas

		if !contract.UseGas(cost) {
			return nil, vm.ErrOutOfGas
		}

		if err := p.AddJournalEntries(stateDB, snapshot); err != nil {
			return nil, err
		}

		return bz, nil
	})
>>>>>>> 0b3cfa1c
}

// IsTransaction checks if the given method name corresponds to a transaction or query.
//
// Available ics20 transactions are:
//   - Transfer
func (Precompile) IsTransaction(method *abi.Method) bool {
	switch method.Name {
	case TransferMethod:
		return true
	default:
		return false
	}
}<|MERGE_RESOLUTION|>--- conflicted
+++ resolved
@@ -95,40 +95,6 @@
 
 	// This handles any out of gas errors that may occur during the execution of a precompile tx or query.
 	// It avoids panics and returns the out of gas error so the EVM can continue gracefully.
-<<<<<<< HEAD
-	defer cmn.HandleGasError(ctx, contract, initialGas, &err)()
-
-	switch method.Name {
-	// ICS20 transactions
-	case TransferMethod:
-		bz, err = p.Transfer(ctx, evm.Origin, contract, stateDB, method, args)
-	// ICS20 queries
-	case DenomMethod:
-		bz, err = p.Denom(ctx, contract, method, args)
-	case DenomsMethod:
-		bz, err = p.Denoms(ctx, contract, method, args)
-	case DenomHashMethod:
-		bz, err = p.DenomHash(ctx, contract, method, args)
-	default:
-		return nil, fmt.Errorf(cmn.ErrUnknownMethod, method.Name)
-	}
-
-	if err != nil {
-		return nil, err
-	}
-
-	cost := ctx.GasMeter().GasConsumed() - initialGas
-
-	if !contract.UseGas(cost) {
-		return nil, vm.ErrOutOfGas
-	}
-
-	if err := p.AddJournalEntries(stateDB, snapshot); err != nil {
-		return nil, err
-	}
-
-	return bz, nil
-=======
 	defer cmn.HandleGasError(ctx, contract, initialGas, &err, stateDB, snapshot)()
 
 	return p.RunAtomic(snapshot, stateDB, func() ([]byte, error) {
@@ -163,7 +129,6 @@
 
 		return bz, nil
 	})
->>>>>>> 0b3cfa1c
 }
 
 // IsTransaction checks if the given method name corresponds to a transaction or query.
