--- conflicted
+++ resolved
@@ -82,11 +82,7 @@
 			stateDB = s.network.GetStateDB()
 			ctx = s.network.GetContext()
 
-<<<<<<< HEAD
-			contract := vm.NewContract(vm.AccountRef(s.keyring.GetAddr(0)), s.precompile, common.U2560, tc.gas)
-=======
 			contract := vm.NewContract(s.keyring.GetAddr(0), s.precompile.Address(), uint256.NewInt(0), tc.gas, nil)
->>>>>>> 73bc2435
 			ctx = ctx.WithGasMeter(storetypes.NewInfiniteGasMeter())
 			initialGas := ctx.GasMeter().GasConsumed()
 			s.Require().Zero(initialGas)
