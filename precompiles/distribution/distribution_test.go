package distribution_test

import (
	"math/big"

	"github.com/ethereum/go-ethereum/accounts/abi"
	"github.com/ethereum/go-ethereum/common"
	gethtypes "github.com/ethereum/go-ethereum/core/types"
	"github.com/ethereum/go-ethereum/core/vm"
	"github.com/holiman/uint256"

	chainutil "github.com/cosmos/evm/evmd/testutil"
	cmn "github.com/cosmos/evm/precompiles/common"
	"github.com/cosmos/evm/precompiles/distribution"
	"github.com/cosmos/evm/precompiles/testutil"
	"github.com/cosmos/evm/testutil/constants"
	evmtypes "github.com/cosmos/evm/x/vm/types"

	"cosmossdk.io/math"

	sdk "github.com/cosmos/cosmos-sdk/types"
	"github.com/cosmos/cosmos-sdk/x/distribution/types"
)

func (s *PrecompileTestSuite) TestIsTransaction() {
	testCases := []struct {
		name   string
		method abi.Method
		isTx   bool
	}{
		{
			distribution.SetWithdrawAddressMethod,
			s.precompile.Methods[distribution.SetWithdrawAddressMethod],
			true,
		},
		{
			distribution.WithdrawDelegatorRewardMethod,
			s.precompile.Methods[distribution.WithdrawDelegatorRewardMethod],
			true,
		},
		{
			distribution.WithdrawValidatorCommissionMethod,
			s.precompile.Methods[distribution.WithdrawValidatorCommissionMethod],
			true,
		},
		{
			distribution.FundCommunityPoolMethod,
			s.precompile.Methods[distribution.FundCommunityPoolMethod],
			true,
		},
		{
			distribution.ValidatorDistributionInfoMethod,
			s.precompile.Methods[distribution.ValidatorDistributionInfoMethod],
			false,
		},
		{
			"invalid",
			abi.Method{},
			false,
		},
	}

	for _, tc := range testCases {
		s.Run(tc.name, func() {
			s.Require().Equal(s.precompile.IsTransaction(&tc.method), tc.isTx)
		})
	}
}

// TestRun tests the precompile's Run method.
func (s *PrecompileTestSuite) TestRun() {
	var (
		ctx sdk.Context
		err error
	)
	testcases := []struct {
		name        string
		malleate    func() (common.Address, []byte)
		readOnly    bool
		expPass     bool
		errContains string
	}{
		{
			name: "pass - set withdraw address transaction",
			malleate: func() (common.Address, []byte) {
				valAddr, err := sdk.ValAddressFromBech32(s.network.GetValidators()[0].OperatorAddress)
				s.Require().NoError(err)
				val, _ := s.network.App.StakingKeeper.GetValidator(ctx, valAddr)
				coins := sdk.NewCoins(sdk.NewCoin(constants.ExampleAttoDenom, math.NewInt(1e18)))
				s.Require().NoError(s.network.App.DistrKeeper.AllocateTokensToValidator(ctx, val, sdk.NewDecCoinsFromCoins(coins...)))

				input, err := s.precompile.Pack(
					distribution.SetWithdrawAddressMethod,
					s.keyring.GetAddr(0),
					s.keyring.GetAddr(0).String(),
				)
				s.Require().NoError(err, "failed to pack input")
				return s.keyring.GetAddr(0), input
			},
			readOnly: false,
			expPass:  true,
		},
		{
			name: "pass - withdraw validator commissions transaction",
			malleate: func() (common.Address, []byte) {
				hexAddr := common.Bytes2Hex(s.keyring.GetAddr(0).Bytes())
				valAddr, err := sdk.ValAddressFromHex(hexAddr)
				s.Require().NoError(err)
				caller := common.BytesToAddress(valAddr)

				commAmt := math.LegacyNewDecWithPrec(1000000000000000000, 1)
				valCommission := sdk.DecCoins{sdk.NewDecCoinFromDec(constants.ExampleAttoDenom, commAmt)}
				// set outstanding rewards
				s.Require().NoError(s.network.App.DistrKeeper.SetValidatorOutstandingRewards(ctx, valAddr, types.ValidatorOutstandingRewards{Rewards: valCommission}))
				// set commission
				s.Require().NoError(s.network.App.DistrKeeper.SetValidatorAccumulatedCommission(ctx, valAddr, types.ValidatorAccumulatedCommission{Commission: valCommission}))

				// set distribution module account balance which pays out the rewards
				coins := sdk.NewCoins(sdk.NewCoin(s.bondDenom, commAmt.RoundInt()))
				err = s.mintCoinsForDistrMod(ctx, coins)
				s.Require().NoError(err, "failed to fund distr module account")

				input, err := s.precompile.Pack(
					distribution.WithdrawValidatorCommissionMethod,
					valAddr.String(),
				)
				s.Require().NoError(err, "failed to pack input")
				return caller, input
			},
			readOnly: false,
			expPass:  true,
		},
		{
			name: "pass - withdraw delegator rewards transaction",
			malleate: func() (common.Address, []byte) {
				val := s.network.GetValidators()[0]
				ctx, err = s.prepareStakingRewards(
					ctx,
					stakingRewards{
						Delegator: s.keyring.GetAccAddr(0),
						Validator: val,
						RewardAmt: testRewardsAmt,
					},
				)
				s.Require().NoError(err, "failed to prepare staking rewards")

				input, err := s.precompile.Pack(
					distribution.WithdrawDelegatorRewardMethod,
					s.keyring.GetAddr(0),
					val.OperatorAddress,
				)
				s.Require().NoError(err, "failed to pack input")

				return s.keyring.GetAddr(0), input
			},
			readOnly: false,
			expPass:  true,
		},
		{
			name: "pass - claim rewards transaction",
			malleate: func() (common.Address, []byte) {
				ctx, err = s.prepareStakingRewards(
					ctx,
					stakingRewards{
						Delegator: s.keyring.GetAccAddr(0),
						Validator: s.network.GetValidators()[0],
						RewardAmt: testRewardsAmt,
					},
				)
				s.Require().NoError(err, "failed to prepare staking rewards")

				input, err := s.precompile.Pack(
					distribution.ClaimRewardsMethod,
					s.keyring.GetAddr(0),
					uint32(2),
				)
				s.Require().NoError(err, "failed to pack input")

				return s.keyring.GetAddr(0), input
			},
			readOnly: false,
			expPass:  true,
		},
		{
			name: "pass - fund community pool transaction",
			malleate: func() (common.Address, []byte) {
				input, err := s.precompile.Pack(
					distribution.FundCommunityPoolMethod,
					s.keyring.GetAddr(0),
					[]cmn.Coin{
						{
							Denom:  constants.ExampleAttoDenom,
							Amount: big.NewInt(1e18),
						},
					},
				)
				s.Require().NoError(err, "failed to pack input")

				return s.keyring.GetAddr(0), input
			},
			readOnly: false,
			expPass:  true,
		},
		{
			name: "pass - fund multi coins community pool transaction",
			malleate: func() (common.Address, []byte) {
				input, err := s.precompile.Pack(
					distribution.FundCommunityPoolMethod,
					s.keyring.GetAddr(0),
					[]cmn.Coin{
						{
							Denom:  constants.ExampleAttoDenom,
							Amount: big.NewInt(1e18),
						},
						{
							Denom:  "foo",
							Amount: big.NewInt(1e18),
						},
						{
							Denom:  "bar",
							Amount: big.NewInt(1e18),
						},
					},
				)
				s.Require().NoError(err, "failed to pack input")

				return s.keyring.GetAddr(0), input
			},
			readOnly: false,
			expPass:  true,
		},
	}

	for _, tc := range testcases {
		s.Run(tc.name, func() {
			// setup basic test suite
			s.SetupTest()
			ctx = s.network.GetContext()
			baseFee := s.network.App.EVMKeeper.GetBaseFee(ctx)

			// malleate testcase
			caller, input := tc.malleate()

<<<<<<< HEAD
			contract := vm.NewPrecompile(vm.AccountRef(caller), s.precompile, uint256.NewInt(0), uint64(1e6))
=======
			contract := vm.NewPrecompile(caller, s.precompile.Address(), uint256.NewInt(0), uint64(1e6))
>>>>>>> 73bc2435
			contract.Input = input

			contractAddr := contract.Address()
			// Build and sign Ethereum transaction
			txArgs := evmtypes.EvmTxArgs{
				ChainID:   evmtypes.GetEthChainConfig().ChainID,
				Nonce:     0,
				To:        &contractAddr,
				Amount:    nil,
				GasLimit:  100000,
				GasPrice:  chainutil.ExampleMinGasPrices.BigInt(),
				GasFeeCap: baseFee,
				GasTipCap: big.NewInt(1),
				Accesses:  &gethtypes.AccessList{},
			}
			msgEthereumTx, err := s.factory.GenerateMsgEthereumTx(s.keyring.GetPrivKey(0), txArgs)
			s.Require().NoError(err, "failed to generate Ethereum message")

			signedMsg, err := s.factory.SignMsgEthereumTx(s.keyring.GetPrivKey(0), msgEthereumTx)
			s.Require().NoError(err, "failed to sign Ethereum message")

			// Instantiate config
			proposerAddress := ctx.BlockHeader().ProposerAddress
			cfg, err := s.network.App.EVMKeeper.EVMConfig(ctx, proposerAddress)
			s.Require().NoError(err, "failed to instantiate EVM config")

			ethChainID := s.network.GetEIP155ChainID()
			signer := gethtypes.LatestSignerForChainID(ethChainID)
			msg, err := signedMsg.AsMessage(signer, baseFee)
			s.Require().NoError(err, "failed to instantiate Ethereum message")

			// Instantiate EVM
			evm := s.network.App.EVMKeeper.NewEVM(
				ctx, *msg, cfg, nil, s.network.GetStateDB(),
			)

			precompiles, found, err := s.network.App.EVMKeeper.GetPrecompileInstance(ctx, contractAddr)
			s.Require().NoError(err, "failed to instantiate precompile")
			s.Require().True(found, "not found precompile")
			evm.WithPrecompiles(precompiles.Map)
			// Run precompiled contract
			bz, err := s.precompile.Run(evm, contract, tc.readOnly)

			// Check results
			if tc.expPass {
				s.Require().NoError(err, "expected no error when running the precompile")
				s.Require().NotNil(bz, "expected returned bytes not to be nil")
			} else {
				s.Require().Error(err, "expected error to be returned when running the precompile")
				s.Require().Nil(bz, "expected returned bytes to be nil")
				s.Require().ErrorContains(err, tc.errContains)
			}
		})
	}
}

func (s *PrecompileTestSuite) TestCMS() {
	var (
		ctx sdk.Context
		err error
	)
	testcases := []struct {
		name        string
		malleate    func() (common.Address, []byte)
		expPass     bool
		errContains string
	}{
		{
			name: "pass - set withdraw address transaction",
			malleate: func() (common.Address, []byte) {
				valAddr, err := sdk.ValAddressFromBech32(s.network.GetValidators()[0].OperatorAddress)
				s.Require().NoError(err)
				val, _ := s.network.App.StakingKeeper.GetValidator(ctx, valAddr)
				coins := sdk.NewCoins(sdk.NewCoin(constants.ExampleAttoDenom, math.NewInt(1e18)))
				s.Require().NoError(s.network.App.DistrKeeper.AllocateTokensToValidator(ctx, val, sdk.NewDecCoinsFromCoins(coins...)))

				input, err := s.precompile.Pack(
					distribution.SetWithdrawAddressMethod,
					s.keyring.GetAddr(0),
					s.keyring.GetAddr(0).String(),
				)
				s.Require().NoError(err, "failed to pack input")
				return s.keyring.GetAddr(0), input
			},
			expPass: true,
		},
		{
			name: "pass - withdraw validator commissions transaction",
			malleate: func() (common.Address, []byte) {
				hexAddr := common.Bytes2Hex(s.keyring.GetAddr(0).Bytes())
				valAddr, err := sdk.ValAddressFromHex(hexAddr)
				s.Require().NoError(err)
				caller := common.BytesToAddress(valAddr)

				commAmt := math.LegacyNewDecWithPrec(1000000000000000000, 1)
				valCommission := sdk.DecCoins{sdk.NewDecCoinFromDec(constants.ExampleAttoDenom, commAmt)}
				// set outstanding rewards
				s.Require().NoError(s.network.App.DistrKeeper.SetValidatorOutstandingRewards(ctx, valAddr, types.ValidatorOutstandingRewards{Rewards: valCommission}))
				// set commission
				s.Require().NoError(s.network.App.DistrKeeper.SetValidatorAccumulatedCommission(ctx, valAddr, types.ValidatorAccumulatedCommission{Commission: valCommission}))

				// set distribution module account balance which pays out the rewards
				coins := sdk.NewCoins(sdk.NewCoin(s.bondDenom, commAmt.RoundInt()))
				err = s.mintCoinsForDistrMod(ctx, coins)
				s.Require().NoError(err, "failed to fund distr module account")

				input, err := s.precompile.Pack(
					distribution.WithdrawValidatorCommissionMethod,
					valAddr.String(),
				)
				s.Require().NoError(err, "failed to pack input")
				return caller, input
			},
			expPass: true,
		},
		{
			name: "pass - withdraw delegator rewards transaction",
			malleate: func() (common.Address, []byte) {
				val := s.network.GetValidators()[0]
				ctx, err = s.prepareStakingRewards(
					ctx,
					stakingRewards{
						Delegator: s.keyring.GetAccAddr(0),
						Validator: val,
						RewardAmt: testRewardsAmt,
					},
				)
				s.Require().NoError(err, "failed to prepare staking rewards")

				input, err := s.precompile.Pack(
					distribution.WithdrawDelegatorRewardMethod,
					s.keyring.GetAddr(0),
					val.OperatorAddress,
				)
				s.Require().NoError(err, "failed to pack input")

				return s.keyring.GetAddr(0), input
			},
			expPass: true,
		},
		{
			name: "pass - claim rewards transaction",
			malleate: func() (common.Address, []byte) {
				ctx, err = s.prepareStakingRewards(
					ctx,
					stakingRewards{
						Delegator: s.keyring.GetAccAddr(0),
						Validator: s.network.GetValidators()[0],
						RewardAmt: testRewardsAmt,
					},
				)
				s.Require().NoError(err, "failed to prepare staking rewards")

				input, err := s.precompile.Pack(
					distribution.ClaimRewardsMethod,
					s.keyring.GetAddr(0),
					uint32(2),
				)
				s.Require().NoError(err, "failed to pack input")

				return s.keyring.GetAddr(0), input
			},
			expPass: true,
		},
		{
			name: "pass - fund community pool transaction",
			malleate: func() (common.Address, []byte) {
				input, err := s.precompile.Pack(
					distribution.FundCommunityPoolMethod,
					s.keyring.GetAddr(0),
					[]cmn.Coin{
						{
							Denom:  constants.ExampleAttoDenom,
							Amount: big.NewInt(1e18),
						},
					},
				)
				s.Require().NoError(err, "failed to pack input")

				return s.keyring.GetAddr(0), input
			},
			expPass: true,
		},
		{
			name: "pass - fund multi coins community pool transaction",
			malleate: func() (common.Address, []byte) {
				input, err := s.precompile.Pack(
					distribution.FundCommunityPoolMethod,
					s.keyring.GetAddr(0),
					[]cmn.Coin{
						{
							Denom:  constants.ExampleAttoDenom,
							Amount: big.NewInt(1e18),
						},
						{
							Denom:  "foo",
							Amount: big.NewInt(1e18),
						},
						{
							Denom:  "bar",
							Amount: big.NewInt(1e18),
						},
					},
				)
				s.Require().NoError(err, "failed to pack input")

				return s.keyring.GetAddr(0), input
			},
			expPass: true,
		},
	}

	for _, tc := range testcases {
		s.Run(tc.name, func() {
			// setup basic test suite
			s.SetupTest()
			ctx = s.network.GetContext()
			cms := &testutil.TrackingMultiStore{
				Store:            s.network.App.BaseApp.CommitMultiStore().CacheMultiStore(),
				Writes:           0,
				HistoricalStores: nil,
			}
			ctx = ctx.WithMultiStore(cms)
			baseFee := s.network.App.EVMKeeper.GetBaseFee(ctx)

			// malleate testcase
			caller, input := tc.malleate()
<<<<<<< HEAD
			contract := vm.NewPrecompile(vm.AccountRef(caller), s.precompile, uint256.NewInt(0), uint64(1e6))
=======
			contract := vm.NewPrecompile(caller, s.precompile.Address(), uint256.NewInt(0), uint64(1e6))
>>>>>>> 73bc2435

			contractAddr := contract.Address()
			// Build and sign Ethereum transaction
			txArgs := evmtypes.EvmTxArgs{
				Input:     input,
				ChainID:   evmtypes.GetEthChainConfig().ChainID,
				Nonce:     0,
				To:        &contractAddr,
				Amount:    nil,
				GasLimit:  1000000,
				GasPrice:  chainutil.ExampleMinGasPrices.BigInt(),
				GasFeeCap: baseFee,
				GasTipCap: big.NewInt(1),
				Accesses:  &gethtypes.AccessList{},
			}
			msgEthereumTx, err := s.factory.GenerateMsgEthereumTx(s.keyring.GetPrivKey(0), txArgs)
			s.Require().NoError(err, "failed to generate Ethereum message")

			signedMsg, err := s.factory.SignMsgEthereumTx(s.keyring.GetPrivKey(0), msgEthereumTx)
			s.Require().NoError(err, "failed to sign Ethereum message")

			resp, err := s.network.App.EVMKeeper.EthereumTx(ctx, &signedMsg)

			// Check results
			if tc.expPass {
				s.Require().NoError(err, "expected no error when running the precompile")
				s.Require().NotNil(resp.Ret, "expected returned bytes not to be nil")
				testutil.ValidateWrites(s.T(), cms, 2)
			} else {
				s.Require().Error(err, "expected error to be returned when running the precompile")
				s.Require().Nil(resp.Ret, "expected returned bytes to be nil")
				s.Require().ErrorContains(err, tc.errContains)
				// Writes once because of gas usage
				testutil.ValidateWrites(s.T(), cms, 1)
			}
		})
	}
}<|MERGE_RESOLUTION|>--- conflicted
+++ resolved
@@ -241,11 +241,7 @@
 			// malleate testcase
 			caller, input := tc.malleate()
 
-<<<<<<< HEAD
-			contract := vm.NewPrecompile(vm.AccountRef(caller), s.precompile, uint256.NewInt(0), uint64(1e6))
-=======
 			contract := vm.NewPrecompile(caller, s.precompile.Address(), uint256.NewInt(0), uint64(1e6))
->>>>>>> 73bc2435
 			contract.Input = input
 
 			contractAddr := contract.Address()
@@ -473,11 +469,7 @@
 
 			// malleate testcase
 			caller, input := tc.malleate()
-<<<<<<< HEAD
-			contract := vm.NewPrecompile(vm.AccountRef(caller), s.precompile, uint256.NewInt(0), uint64(1e6))
-=======
 			contract := vm.NewPrecompile(caller, s.precompile.Address(), uint256.NewInt(0), uint64(1e6))
->>>>>>> 73bc2435
 
 			contractAddr := contract.Address()
 			// Build and sign Ethereum transaction
