package distribution_test

import (
	"math/big"
	"testing"

	"github.com/ethereum/go-ethereum/common"
	"github.com/ethereum/go-ethereum/core/vm"

	//nolint:revive // dot imports are fine for Ginkgo
	. "github.com/onsi/ginkgo/v2"
	//nolint:revive // dot imports are fine for Ginkgo
	. "github.com/onsi/gomega"

	cmn "github.com/cosmos/evm/precompiles/common"
	"github.com/cosmos/evm/precompiles/distribution"
	"github.com/cosmos/evm/precompiles/staking"
	"github.com/cosmos/evm/precompiles/testutil"
	"github.com/cosmos/evm/precompiles/testutil/contracts"
	testconstants "github.com/cosmos/evm/testutil/constants"
	"github.com/cosmos/evm/testutil/integration/os/factory"
	testutils "github.com/cosmos/evm/testutil/integration/os/utils"
	testutiltx "github.com/cosmos/evm/testutil/tx"
	evmtypes "github.com/cosmos/evm/x/vm/types"

	"cosmossdk.io/math"

	sdk "github.com/cosmos/cosmos-sdk/types"
	"github.com/cosmos/cosmos-sdk/types/query"
)

// General variables used for integration tests
var (
	// differentAddr is an address generated for testing purposes that e.g. raises the different requester error (msg.sender != requester)
	differentAddr, diffKey = testutiltx.NewAddrKey()
	// gasPrice is the gas price used for the transactions
	gasPrice = math.NewInt(1e9)
	// callArgs  are the default arguments for calling the smart contract
	//
	// NOTE: this has to be populated in a BeforeEach block because the contractAddr would otherwise be a nil address.
	callArgs factory.CallArgs

	// defaultLogCheck instantiates a log check arguments struct with the precompile ABI events populated.
	defaultLogCheck testutil.LogCheckArgs
	// passCheck defines the arguments to check if the precompile returns no error
	passCheck testutil.LogCheckArgs
	// outOfGasCheck defines the arguments to check if the precompile returns out of gas error
	outOfGasCheck testutil.LogCheckArgs
	// txArgs are the EVM transaction arguments to use in the transactions
	txArgs evmtypes.EvmTxArgs
	// minExpRewardOrCommission is the minimun coins expected for validator's rewards or commission
	// required for the tests
	minExpRewardOrCommission = sdk.NewDecCoins(sdk.NewDecCoin(testconstants.ExampleAttoDenom, testRewardsAmt))
)

func TestPrecompileIntegrationTestSuite(t *testing.T) {
	// Run Ginkgo integration tests
	RegisterFailHandler(Fail)
	RunSpecs(t, "Distribution Precompile Suite")
}

var _ = Describe("Calling distribution precompile from EOA", func() {
	s := new(PrecompileTestSuite)

	BeforeEach(func() {
		s.SetupTest()

		// set the default call arguments
		callArgs = factory.CallArgs{
			ContractABI: s.precompile.ABI,
		}

		defaultLogCheck = testutil.LogCheckArgs{
			ABIEvents: s.precompile.Events,
		}
		passCheck = defaultLogCheck.WithExpPass(true)
		outOfGasCheck = defaultLogCheck.WithErrContains(vm.ErrOutOfGas.Error())

		// reset tx args each test to avoid keeping custom
		// values of previous tests (e.g. gasLimit)
		precompileAddr := s.precompile.Address()
		txArgs = evmtypes.EvmTxArgs{
			To: &precompileAddr,
		}
	})

	// =====================================
	// 				TRANSACTIONS
	// =====================================
	Describe("Execute SetWithdrawAddress transaction", func() {
		const method = distribution.SetWithdrawAddressMethod

		BeforeEach(func() {
			// set the default call arguments
			callArgs.MethodName = method
		})

		It("should return error if the provided gasLimit is too low", func() {
			txArgs.GasLimit = 30000

			callArgs.Args = []interface{}{
				s.keyring.GetAddr(0),
				differentAddr.String(),
			}
			_, _, err := s.factory.CallContractAndCheckLogs(
				s.keyring.GetPrivKey(0),
				txArgs,
				callArgs,
				outOfGasCheck,
			)
			Expect(err).To(BeNil(), "error while calling the precompile")
			Expect(s.network.NextBlock()).To(BeNil(), "error on NextBlock")

			// withdraw address should remain unchanged
			delAddr := s.keyring.GetAccAddr(0).String()
			res, err := s.grpcHandler.GetDelegatorWithdrawAddr(delAddr)
			Expect(err).To(BeNil(), "error while calling the precompile")
			Expect(res.WithdrawAddress).To(Equal(delAddr), "expected withdraw address to remain unchanged")
		})

		It("should return error if the msg.sender is different than the delegator", func() {
			callArgs.Args = []interface{}{
				differentAddr,
				s.keyring.GetAddr(0).String(),
			}

			withdrawAddrSetCheck := defaultLogCheck.WithErrContains(cmn.ErrRequesterIsNotMsgSender, s.keyring.GetAddr(0).String(), differentAddr.String())

			_, _, err := s.factory.CallContractAndCheckLogs(
				s.keyring.GetPrivKey(0),
				txArgs,
				callArgs,
				withdrawAddrSetCheck,
			)
			Expect(err).To(BeNil(), "error while calling the precompile")
		})

		It("should set withdraw address", func() {
			// initially, withdraw address should be same as address
			res, err := s.grpcHandler.GetDelegatorWithdrawAddr(s.keyring.GetAccAddr(0).String())
			Expect(err).To(BeNil(), "error while querying withdraw address")
			Expect(res.WithdrawAddress).To(Equal(s.keyring.GetAccAddr(0).String()))

			callArgs.Args = []interface{}{
				s.keyring.GetAddr(0),
				differentAddr.String(),
			}

			withdrawAddrSetCheck := passCheck.
				WithExpEvents(distribution.EventTypeSetWithdrawAddress)

			_, _, err = s.factory.CallContractAndCheckLogs(
				s.keyring.GetPrivKey(0),
				txArgs,
				callArgs,
				withdrawAddrSetCheck,
			)
			Expect(err).To(BeNil(), "error while calling the precompile")

			// persist state changes
			Expect(s.network.NextBlock()).To(BeNil(), "error on NextBlock")

			// withdraw should be updated
			res, err = s.grpcHandler.GetDelegatorWithdrawAddr(s.keyring.GetAccAddr(0).String())
			Expect(err).To(BeNil(), "error while querying withdraw address")
			Expect(res.WithdrawAddress).To(Equal(sdk.AccAddress(differentAddr.Bytes()).String()), "expected different withdraw address")
		})
	})

	Describe("Execute WithdrawDelegatorReward transaction", func() {
		var accruedRewards sdk.DecCoins

		BeforeEach(func() {
			var err error
			// set the default call arguments
			callArgs.MethodName = distribution.WithdrawDelegatorRewardMethod

			accruedRewards, err = testutils.WaitToAccrueRewards(s.network, s.grpcHandler, s.keyring.GetAccAddr(0).String(), minExpRewardOrCommission)
			Expect(err).To(BeNil())
		})

		It("should return error if the msg.sender is different than the delegator", func() {
			callArgs.Args = []interface{}{
				differentAddr,
				s.network.GetValidators()[0].OperatorAddress,
			}

			withdrawalCheck := defaultLogCheck.WithErrContains(
				cmn.ErrRequesterIsNotMsgSender,
				s.keyring.GetAddr(0).String(),
				differentAddr.String(),
			)

			_, _, err := s.factory.CallContractAndCheckLogs(
				s.keyring.GetPrivKey(0),
				txArgs,
				callArgs,
				withdrawalCheck,
			)
			Expect(err).To(BeNil(), "error while calling the precompile")
		})

		It("should withdraw delegation rewards", func() {
			// get initial balance
			queryRes, err := s.grpcHandler.GetBalanceFromBank(s.keyring.GetAccAddr(0), s.bondDenom)
			Expect(err).To(BeNil(), "error while calling GetBalance")
			initialBalance := queryRes.Balance

			txArgs.GasPrice = gasPrice.BigInt()
			txArgs.GasLimit = 100_000

			callArgs.Args = []interface{}{
				s.keyring.GetAddr(0),
				s.network.GetValidators()[0].OperatorAddress,
			}

			withdrawalCheck := passCheck.
				WithExpEvents(distribution.EventTypeWithdrawDelegatorReward)

			res, ethRes, err := s.factory.CallContractAndCheckLogs(
				s.keyring.GetPrivKey(0),
				txArgs,
				callArgs,
				withdrawalCheck,
			)
			Expect(err).To(BeNil(), "error while calling the precompile")
			Expect(s.network.NextBlock()).To(BeNil(), "error on NextBlock")

			var rewards []cmn.Coin
			err = s.precompile.UnpackIntoInterface(&rewards, distribution.WithdrawDelegatorRewardMethod, ethRes.Ret)
			Expect(err).To(BeNil())
			Expect(len(rewards)).To(Equal(1))

			// The accrued rewards are based on 3 equal delegations to the existing 3 validators
			// The query is from only 1 validator, thus, the expected reward
			// for this delegation is totalAccruedRewards / validatorsCount (3)
			valCount := len(s.network.GetValidators())
			accruedRewardsAmt := accruedRewards.AmountOf(s.bondDenom)
			expRewardPerValidator := accruedRewardsAmt.Quo(math.LegacyNewDec(int64(valCount)))

			Expect(rewards[0].Denom).To(Equal(s.bondDenom))
			Expect(rewards[0].Amount).To(Equal(expRewardPerValidator.TruncateInt().BigInt()))

			// check that the rewards were added to the balance
			queryRes, err = s.grpcHandler.GetBalanceFromBank(s.keyring.GetAccAddr(0), s.bondDenom)
			Expect(err).To(BeNil(), "error while calling GetBalance")
			fees := gasPrice.Mul(math.NewInt(res.GasUsed))
			expFinal := initialBalance.Amount.Add(expRewardPerValidator.TruncateInt()).Sub(fees)
			Expect(queryRes.Balance.Amount).To(Equal(expFinal), "expected final balance to be equal to initial balance + rewards - fees")
		})

		It("should withdraw rewards successfully to the new withdrawer address", func() {
			balRes, err := s.grpcHandler.GetBalanceFromBank(differentAddr.Bytes(), s.bondDenom)
			Expect(err).To(BeNil())
			withdrawerInitialBalance := balRes.Balance
			// Set new withdrawer address
			err = s.factory.SetWithdrawAddress(s.keyring.GetPrivKey(0), differentAddr.Bytes())
			Expect(err).To(BeNil())
			// persist state change
			Expect(s.network.NextBlock()).To(BeNil())

			// get initial balance
			queryRes, err := s.grpcHandler.GetBalanceFromBank(s.keyring.GetAccAddr(0), s.bondDenom)
			Expect(err).To(BeNil(), "error while calling GetBalance")
			initialBalance := queryRes.Balance

			// get rewards
			rwRes, err := s.grpcHandler.GetDelegationRewards(s.keyring.GetAccAddr(0).String(), s.network.GetValidators()[0].OperatorAddress)
			Expect(err).To(BeNil())
			expRewardsAmt := rwRes.Rewards.AmountOf(s.bondDenom).TruncateInt()

			txArgs.GasPrice = gasPrice.BigInt()
			callArgs.Args = []interface{}{
				s.keyring.GetAddr(0),
				s.network.GetValidators()[0].OperatorAddress,
			}

			withdrawalCheck := passCheck.
				WithExpEvents(distribution.EventTypeWithdrawDelegatorReward)

			txArgs.GasLimit = 300_000
			res, ethRes, err := s.factory.CallContractAndCheckLogs(
				s.keyring.GetPrivKey(0),
				txArgs,
				callArgs,
				withdrawalCheck,
			)
			Expect(err).To(BeNil(), "error while calling the precompile")
			Expect(s.network.NextBlock()).To(BeNil(), "error on NextBlock")

			var rewards []cmn.Coin
			err = s.precompile.UnpackIntoInterface(&rewards, distribution.WithdrawDelegatorRewardMethod, ethRes.Ret)
			Expect(err).To(BeNil())
			Expect(len(rewards)).To(Equal(1))

			Expect(rewards[0].Denom).To(Equal(s.bondDenom))
			Expect(rewards[0].Amount).To(Equal(expRewardsAmt.BigInt()))

			// check that the delegator final balance is initialBalance - fee
			queryRes, err = s.grpcHandler.GetBalanceFromBank(s.keyring.GetAccAddr(0), s.bondDenom)
			Expect(err).To(BeNil(), "error while calling GetBalance")
			fees := gasPrice.Mul(math.NewInt(res.GasUsed))
			expDelgatorFinal := initialBalance.Amount.Sub(fees)
			Expect(queryRes.Balance.Amount).To(Equal(expDelgatorFinal), "expected delegator final balance to be equal to initial balance - fees")

			// check that the rewards were added to the withdrawer balance
			queryRes, err = s.grpcHandler.GetBalanceFromBank(differentAddr.Bytes(), s.bondDenom)
			Expect(err).To(BeNil(), "error while calling GetBalance")
			expWithdrawerFinal := withdrawerInitialBalance.Amount.Add(expRewardsAmt)

			Expect(queryRes.Balance.Amount).To(Equal(expWithdrawerFinal), "expected withdrawer final balance to be equal to initial balance + rewards")
		})

		It("should withdraw delegation rewards to a smart contract", func() {
			// deploy a smart contract to use as withdrawer
			distributionCallerContract, err := contracts.LoadDistributionCallerContract()
			Expect(err).To(BeNil(), "error while loading the smart contract: %v", err)

			contractAddr, err := s.factory.DeployContract(
				s.keyring.GetPrivKey(0),
				evmtypes.EvmTxArgs{}, // NOTE: passing empty struct to use default values
				factory.ContractDeploymentData{
					Contract: distributionCallerContract,
				},
			)
			Expect(err).To(BeNil(), "error while deploying the smart contract: %v", err)
			// persist state change
			Expect(s.network.NextBlock()).To(BeNil())

			balRes, err := s.grpcHandler.GetBalanceFromBank(contractAddr.Bytes(), s.bondDenom)
			Expect(err).To(BeNil())
			initialWithdrawerBalance := balRes.Balance
			Expect(initialWithdrawerBalance.Amount).To(Equal(math.ZeroInt()))

			// set contract address as withdrawer address
			err = s.factory.SetWithdrawAddress(s.keyring.GetPrivKey(0), contractAddr.Bytes())
			Expect(err).To(BeNil())
			// persist state change
			Expect(s.network.NextBlock()).To(BeNil())

			// get tx sender initial balance
			balRes, err = s.grpcHandler.GetBalanceFromBank(s.keyring.GetAccAddr(0), s.bondDenom)
			Expect(err).To(BeNil(), "error while calling GetBalance")
			initialBalance := balRes.Balance

			// get rewards
			rwRes, err := s.grpcHandler.GetDelegationRewards(s.keyring.GetAccAddr(0).String(), s.network.GetValidators()[0].OperatorAddress)
			Expect(err).To(BeNil())
			expRewardsAmt := rwRes.Rewards.AmountOf(s.bondDenom).TruncateInt()

			txArgs.GasPrice = gasPrice.BigInt()
			callArgs.Args = []interface{}{
				s.keyring.GetAddr(0),
				s.network.GetValidators()[0].OperatorAddress,
			}

			withdrawalCheck := passCheck.
				WithExpEvents(distribution.EventTypeWithdrawDelegatorReward)

			txArgs.GasLimit = 300_000
			res, ethRes, err := s.factory.CallContractAndCheckLogs(
				s.keyring.GetPrivKey(0),
				txArgs,
				callArgs,
				withdrawalCheck,
			)
			Expect(err).To(BeNil(), "error while calling the precompile")
			Expect(s.network.NextBlock()).To(BeNil(), "error on NextBlock")

			var rewards []cmn.Coin
			err = s.precompile.UnpackIntoInterface(&rewards, distribution.WithdrawDelegatorRewardMethod, ethRes.Ret)
			Expect(err).To(BeNil())
			Expect(len(rewards)).To(Equal(1))
			Expect(rewards[0].Denom).To(Equal(s.bondDenom))
			Expect(rewards[0].Amount).To(Equal(expRewardsAmt.BigInt()))

			// check tx sender balance is reduced by fees paid
			balRes, err = s.grpcHandler.GetBalanceFromBank(s.keyring.GetAccAddr(0), s.bondDenom)
			Expect(err).To(BeNil())
			finalBalance := balRes.Balance
			fees := gasPrice.MulRaw(res.GasUsed)
			expFinal := initialBalance.Amount.Sub(fees)
			Expect(finalBalance.Amount).To(Equal(expFinal), "expected final balance to be equal to initial balance - fees")

			// check that the rewards were added to the withdrawer balance
			balRes, err = s.grpcHandler.GetBalanceFromBank(contractAddr.Bytes(), s.bondDenom)
			Expect(err).To(BeNil())
			finalWithdrawerBalance := balRes.Balance
			Expect(finalWithdrawerBalance.Amount).To(Equal(expRewardsAmt))
		})
	})

	Describe("Validator Commission: Execute WithdrawValidatorCommission tx", func() {
		// expCommAmt is the expected commission amount
		expCommAmt := math.NewInt(1)

		BeforeEach(func() {
			// set the default call arguments
			callArgs.MethodName = distribution.WithdrawValidatorCommissionMethod
			valAddr := sdk.ValAddress(s.validatorsKeys[0].AccAddr)

			_, err := testutils.WaitToAccrueCommission(
				s.network, s.grpcHandler,
				valAddr.String(),
				sdk.NewDecCoins(sdk.NewDecCoin(s.bondDenom, expCommAmt)),
			)
			Expect(err).To(BeNil())

			// Send some funds to the validator to pay for fees
			err = testutils.FundAccountWithBaseDenom(s.factory, s.network, s.keyring.GetKey(0), s.validatorsKeys[0].AccAddr, math.NewInt(1e17))
			Expect(err).To(BeNil())
			Expect(s.network.NextBlock()).To(BeNil())
		})

		It("should return error if the provided gasLimit is too low", func() {
			txArgs.GasLimit = 50000
			callArgs.Args = []interface{}{
				s.network.GetValidators()[0].OperatorAddress,
			}

			_, _, err := s.factory.CallContractAndCheckLogs(
				s.validatorsKeys[0].Priv,
				txArgs,
				callArgs,
				outOfGasCheck,
			)
			Expect(err).To(BeNil(), "error while calling the precompile")
		})

		It("should return error if the msg.sender is different than the validator", func() {
			callArgs.Args = []interface{}{
				s.network.GetValidators()[0].OperatorAddress,
			}

			validatorHexAddr := common.BytesToAddress(s.validatorsKeys[0].AccAddr)

			withdrawalCheck := defaultLogCheck.WithErrContains(cmn.ErrRequesterIsNotMsgSender, s.keyring.GetAddr(0).String(), validatorHexAddr.String())

			_, _, err := s.factory.CallContractAndCheckLogs(
				s.keyring.GetPrivKey(0),
				txArgs,
				callArgs,
				withdrawalCheck,
			)
			Expect(err).To(BeNil(), "error while calling the precompile")
		})

		It("should withdraw validator commission", func() {
			// initial balance should be the initial amount minus the staked amount used to create the validator
			queryRes, err := s.grpcHandler.GetBalanceFromBank(s.validatorsKeys[0].AccAddr, s.bondDenom)
			Expect(err).To(BeNil(), "error while calling GetBalance")

			initialBalance := queryRes.Balance

			// get the accrued commission amount
			commRes, err := s.grpcHandler.GetValidatorCommission(s.network.GetValidators()[0].OperatorAddress)
			Expect(err).To(BeNil())
			expCommAmt := commRes.Commission.Commission.AmountOf(s.bondDenom).TruncateInt()

			callArgs.Args = []interface{}{s.network.GetValidators()[0].OperatorAddress}
			txArgs.GasPrice = gasPrice.BigInt()

			withdrawalCheck := passCheck.
				WithExpEvents(distribution.EventTypeWithdrawValidatorCommission)

			txArgs.GasLimit = 300_000
			res, ethRes, err := s.factory.CallContractAndCheckLogs(
				s.validatorsKeys[0].Priv,
				txArgs,
				callArgs,
				withdrawalCheck,
			)
			Expect(err).To(BeNil(), "error while calling the precompile")

			var comm []cmn.Coin
			err = s.precompile.UnpackIntoInterface(&comm, distribution.WithdrawValidatorCommissionMethod, ethRes.Ret)
			Expect(err).To(BeNil())
			Expect(len(comm)).To(Equal(1))
			Expect(comm[0].Denom).To(Equal(s.bondDenom))
			Expect(comm[0].Amount).To(Equal(expCommAmt.BigInt()))

			Expect(s.network.NextBlock()).To(BeNil())

			queryRes, err = s.grpcHandler.GetBalanceFromBank(s.validatorsKeys[0].AccAddr, s.bondDenom)
			Expect(err).To(BeNil(), "error while calling GetBalance")
			finalBalance := queryRes.Balance

			fees := gasPrice.Mul(math.NewInt(res.GasUsed))
			expFinal := initialBalance.Amount.Add(expCommAmt).Sub(fees)

			Expect(finalBalance.Amount).To(Equal(expFinal), "expected final balance to be equal to the final balance after withdrawing commission")
		})

		It("should withdraw validator commission to a smart contract", func() {
			// deploy a smart contract to use as withdrawer
			distributionCallerContract, err := contracts.LoadDistributionCallerContract()
			Expect(err).To(BeNil(), "error while loading the smart contract: %v", err)

			contractAddr, err := s.factory.DeployContract(
				s.keyring.GetPrivKey(0),
				evmtypes.EvmTxArgs{}, // NOTE: passing empty struct to use default values
				factory.ContractDeploymentData{
					Contract: distributionCallerContract,
				},
			)
			Expect(err).To(BeNil(), "error while deploying the smart contract: %v", err)
			// persist state change
			Expect(s.network.NextBlock()).To(BeNil())

			balRes, err := s.grpcHandler.GetBalanceFromBank(contractAddr.Bytes(), s.bondDenom)
			Expect(err).To(BeNil())
			initialWithdrawerBalance := balRes.Balance
			Expect(initialWithdrawerBalance.Amount).To(Equal(math.ZeroInt()))

			// set contract address as withdrawer address
			err = s.factory.SetWithdrawAddress(s.validatorsKeys[0].Priv, contractAddr.Bytes())
			Expect(err).To(BeNil())
			// persist state change
			Expect(s.network.NextBlock()).To(BeNil())

			// get validator initial balance
			balRes, err = s.grpcHandler.GetBalanceFromBank(s.validatorsKeys[0].AccAddr, s.bondDenom)
			Expect(err).To(BeNil(), "error while calling GetBalance")
			initialBalance := balRes.Balance

			// get the accrued commission amount
			commRes, err := s.grpcHandler.GetValidatorCommission(s.network.GetValidators()[0].OperatorAddress)
			Expect(err).To(BeNil())
			expCommAmt := commRes.Commission.Commission.AmountOf(s.bondDenom).TruncateInt()

			callArgs.Args = []interface{}{s.network.GetValidators()[0].OperatorAddress}
			txArgs.GasPrice = gasPrice.BigInt()

			withdrawalCheck := passCheck.
				WithExpEvents(distribution.EventTypeWithdrawValidatorCommission)

			txArgs.GasLimit = 300_000
			res, ethRes, err := s.factory.CallContractAndCheckLogs(
				s.validatorsKeys[0].Priv,
				txArgs,
				callArgs,
				withdrawalCheck,
			)
			Expect(err).To(BeNil(), "error while calling the precompile")
			// persist state change
			Expect(s.network.NextBlock()).To(BeNil())

			var comm []cmn.Coin
			err = s.precompile.UnpackIntoInterface(&comm, distribution.WithdrawValidatorCommissionMethod, ethRes.Ret)
			Expect(err).To(BeNil())
			Expect(len(comm)).To(Equal(1))
			Expect(comm[0].Denom).To(Equal(s.bondDenom))
			Expect(comm[0].Amount).To(Equal(expCommAmt.BigInt()))

			balRes, err = s.grpcHandler.GetBalanceFromBank(s.validatorsKeys[0].AccAddr, s.bondDenom)
			Expect(err).To(BeNil(), "error while calling GetBalance")
			finalBalance := balRes.Balance

			fees := gasPrice.MulRaw(res.GasUsed)
			expFinal := initialBalance.Amount.Sub(fees)
			Expect(finalBalance.Amount).To(Equal(expFinal), "expected final balance to be equal to the final balance after withdrawing commission")

			// check that the commission was added to the withdrawer balance
			balRes, err = s.grpcHandler.GetBalanceFromBank(contractAddr.Bytes(), s.bondDenom)
			Expect(err).To(BeNil())
			finalWithdrawerBalance := balRes.Balance
			Expect(finalWithdrawerBalance.Amount).To(Equal(expCommAmt))
		})
	})

	Describe("Execute ClaimRewards transaction", func() {
		// defaultWithdrawRewardsArgs are the default arguments to withdraw rewards
		//
		// NOTE: this has to be populated in the BeforeEach block because the private key otherwise is not yet initialized.
		var accruedRewards sdk.DecCoins

		BeforeEach(func() {
			var err error
			// set the default call arguments
			callArgs.MethodName = distribution.ClaimRewardsMethod
			accruedRewards, err = testutils.WaitToAccrueRewards(
				s.network,
				s.grpcHandler,
				s.keyring.GetAccAddr(0).String(),
				minExpRewardOrCommission)
			Expect(err).To(BeNil(), "error waiting to accrue rewards")
		})

		It("should return err if the msg.sender is different than the delegator", func() {
			callArgs.Args = []interface{}{
				differentAddr, uint32(1),
			}

			claimRewardsCheck := defaultLogCheck.WithErrContains(cmn.ErrRequesterIsNotMsgSender, s.keyring.GetAddr(0).String(), differentAddr.String())

			_, _, err := s.factory.CallContractAndCheckLogs(
				s.keyring.GetPrivKey(0),
				txArgs,
				callArgs,
				claimRewardsCheck,
			)
			Expect(err).To(BeNil(), "error while calling the precompile")
		})

		It("should claim all rewards from all validators", func() {
			queryRes, err := s.grpcHandler.GetBalanceFromBank(s.keyring.GetAccAddr(0), s.bondDenom)
			Expect(err).To(BeNil(), "error while calling GetBalance")
			initialBalance := queryRes.Balance

			valCount := len(s.network.GetValidators())
			callArgs.Args = []interface{}{
				s.keyring.GetAddr(0), uint32(valCount),
			}
			txArgs.GasLimit = 250_000

			// get base fee to use in tx to then calculate fee paid
			bfQuery, err := s.grpcHandler.GetEvmBaseFee()
			Expect(err).To(BeNil(), "error while calling BaseFee")
			gasPrice := bfQuery.BaseFee.BigInt()
			txArgs.GasPrice = gasPrice

			claimRewardsCheck := passCheck.WithExpEvents(distribution.EventTypeClaimRewards)

			txRes, _, err := s.factory.CallContractAndCheckLogs(
				s.keyring.GetPrivKey(0),
				txArgs,
				callArgs,
				claimRewardsCheck,
			)
			Expect(err).To(BeNil(), "error while calling the precompile")

			// persist state change
			Expect(s.network.NextBlock()).To(BeNil(), "error on NextBlock")

			// check that the rewards were added to the balance
			queryRes, err = s.grpcHandler.GetBalanceFromBank(s.keyring.GetAccAddr(0), s.bondDenom)
			Expect(err).To(BeNil(), "error while calling GetBalance")

			// get the fee paid and calculate the expFinalBalance
			fee := gasPrice.Mul(math.NewInt(txRes.GasUsed).BigInt(), gasPrice)
			accruedRewardsAmt := accruedRewards.AmountOf(s.bondDenom).TruncateInt()
			// expected balance is initial + rewards - fee
			expBalanceAmt := initialBalance.Amount.Add(accruedRewardsAmt).Sub(math.NewIntFromBigInt(fee))

			finalBalance := queryRes.Balance
			Expect(finalBalance.Amount).To(Equal(expBalanceAmt), "expected final balance to be equal to initial balance + rewards - fees")
		})
	})

	Describe("Execute DepositValidatorRewardsPool transaction", func() {
		const method = distribution.DepositValidatorRewardsPoolMethod

		BeforeEach(func() {
			txArgs.GasLimit = 300_000
			txArgs.GasPrice = gasPrice.BigInt()
			callArgs.MethodName = method
		})

		It("should revert if the msg.sender is different from the depositor", func() {
			callArgs.Args = []interface{}{
				differentAddr, // depositor
				s.network.GetValidators()[0].OperatorAddress,
				[]cmn.Coin{
					{Denom: s.bondDenom, Amount: big.NewInt(1_000_000)},
				},
			}

			failureCheck := defaultLogCheck.WithErrContains(
				cmn.ErrRequesterIsNotMsgSender,
				s.keyring.GetAddr(0).String(),
				differentAddr,
			)

			_, _, err := s.factory.CallContractAndCheckLogs(
				s.keyring.GetPrivKey(0), // tx from Addr0
				txArgs,
				callArgs,
				failureCheck,
			)
			Expect(err).To(BeNil())
		})

		It("should revert if the depositor has insufficient funds", func() {
			balRes, err := s.grpcHandler.GetBalanceFromBank(s.keyring.GetAccAddr(0), s.bondDenom)
			Expect(err).To(BeNil())
			excessAmount := balRes.Balance.Amount.Add(math.NewInt(1))

			callArgs.Args = []interface{}{
				s.keyring.GetAddr(0),
				s.network.GetValidators()[0].OperatorAddress,
				[]cmn.Coin{{Denom: s.bondDenom, Amount: excessAmount.BigInt()}},
			}

			failureCheck := defaultLogCheck.WithErrContains("insufficient funds")

			_, _, err = s.factory.CallContractAndCheckLogs(
				s.keyring.GetPrivKey(0),
				txArgs,
				callArgs,
				failureCheck,
			)
			Expect(err).To(BeNil())
		})

		It("should deposit rewards to the validator rewards pool", func() {
			// check initial balance
			balRes, err := s.grpcHandler.GetBalanceFromBank(s.keyring.GetAccAddr(0), s.bondDenom)
			Expect(err).To(BeNil())
			initialBalance := balRes.Balance

			callArgs.Args = []interface{}{
				s.keyring.GetAddr(0), // depositor
				s.network.GetValidators()[0].OperatorAddress,
				[]cmn.Coin{
					{Denom: s.bondDenom, Amount: big.NewInt(1_000_000)},
				},
			}

			passCheckWithEvent := passCheck.WithExpEvents(distribution.EventTypeDepositValidatorRewardsPool)

			_, txRes, err := s.factory.CallContractAndCheckLogs(
				s.keyring.GetPrivKey(0), // tx from Addr0
				txArgs,
				callArgs,
				passCheckWithEvent,
			)
			Expect(err).To(BeNil())
			Expect(s.network.NextBlock()).To(BeNil())

			// check that the balance is reduced by the amount deposited
			expBalance := initialBalance.Amount.Sub(math.NewInt(1_000_000))
			fees := math.NewIntFromUint64(txRes.GasUsed).Mul(math.NewIntFromBigInt(txArgs.GasPrice))
			expBalance = expBalance.Sub(fees)

			balRes, err = s.grpcHandler.GetBalanceFromBank(s.keyring.GetAccAddr(0), s.bondDenom)
			Expect(err).To(BeNil())
			Expect(balRes.Balance.Amount).To(Equal(expBalance), "expected final balance to be equal to initial balance - deposit amount")
		})

		It("should deposit rewards to the validator rewards pool with multiple coins", func() {
			// get initial balances
			balRes, err := s.grpcHandler.GetBalanceFromBank(s.keyring.GetAccAddr(0), s.bondDenom)
			Expect(err).To(BeNil())
			initialBalance := balRes.Balance

			balRes, err = s.grpcHandler.GetBalanceFromBank(s.keyring.GetAccAddr(0), s.otherDenoms[0])
			Expect(err).To(BeNil())
			initialBalance1 := balRes.Balance

			balRes, err = s.grpcHandler.GetBalanceFromBank(s.keyring.GetAccAddr(0), s.otherDenoms[1])
			Expect(err).To(BeNil())
			initialBalance2 := balRes.Balance

			callArgs.Args = []interface{}{
				s.keyring.GetAddr(0), // depositor
				s.network.GetValidators()[0].OperatorAddress,
				[]cmn.Coin{
					{Denom: s.bondDenom, Amount: big.NewInt(1_000_000)},
					{Denom: s.otherDenoms[0], Amount: big.NewInt(1_000_001)},
					{Denom: s.otherDenoms[1], Amount: big.NewInt(1_000_002)},
				},
			}

			passCheckWithEvent := passCheck.WithExpEvents(
				distribution.EventTypeDepositValidatorRewardsPool,
				distribution.EventTypeDepositValidatorRewardsPool,
				distribution.EventTypeDepositValidatorRewardsPool,
			)

			_, txRes, err := s.factory.CallContractAndCheckLogs(
				s.keyring.GetPrivKey(0), // tx from Addr0
				txArgs,
				callArgs,
				passCheckWithEvent,
			)
			Expect(err).To(BeNil())
			Expect(txRes).NotTo(BeNil())
			Expect(s.network.NextBlock()).To(BeNil())

			fees := math.NewIntFromUint64(txRes.GasUsed).Mul(math.NewIntFromBigInt(txArgs.GasPrice))

			// check that the balance is reduced by the amount deposited
			balRes, err = s.grpcHandler.GetBalanceFromBank(s.keyring.GetAccAddr(0), s.bondDenom)
			Expect(err).To(BeNil())
			expBalance := initialBalance.Amount.Sub(math.NewInt(1_000_000)).Sub(fees)
			Expect(balRes.Balance.Amount).To(Equal(expBalance), "expected final balance to be equal to initial balance - deposit amount")

			balRes, err = s.grpcHandler.GetBalanceFromBank(s.keyring.GetAccAddr(0), s.otherDenoms[0])
			Expect(err).To(BeNil())
			expBalance1 := initialBalance1.Amount.Sub(math.NewInt(1_000_001))
			Expect(balRes.Balance.Amount).To(Equal(expBalance1), "expected final balance to be equal to initial balance - deposit amount")

			balRes, err = s.grpcHandler.GetBalanceFromBank(s.keyring.GetAccAddr(0), s.otherDenoms[1])
			Expect(err).To(BeNil())
			expBalance2 := initialBalance2.Amount.Sub(math.NewInt(1_000_002))
			Expect(balRes.Balance.Amount).To(Equal(expBalance2), "expected final balance to be equal to initial balance - deposit amount")
		})
	})

	Describe("Execute FundCommunityPool transaction", func() {
		const method = distribution.FundCommunityPoolMethod

		BeforeEach(func() {
			callArgs.MethodName = method
		})

		It("should fail if the depositor has insufficient balance", func() {
			// Here, we attempt to deposit an amount that the EOA does not have.

			// 1) Query the current balance
			balRes, err := s.grpcHandler.GetBalanceFromBank(s.keyring.GetAccAddr(0), s.bondDenom)
			Expect(err).To(BeNil())
			initialBalance := balRes.Balance

			// 2) Attempt to deposit more than current balance
			deposit := initialBalance.Amount.Add(math.NewInt(9999999999))

			callArgs.Args = []interface{}{
				s.keyring.GetAddr(0),
				[]cmn.Coin{
					{Denom: s.bondDenom, Amount: deposit.BigInt()},
				},
			}

			// We expect the tx to fail ("execution reverted") because of insufficient funds
			insufficientFundsCheck := defaultLogCheck.WithErrContains("insufficient funds")

			_, _, err = s.factory.CallContractAndCheckLogs(
				s.keyring.GetPrivKey(0),
				txArgs,
				callArgs,
				insufficientFundsCheck,
			)
			Expect(err).To(BeNil())
		})

		It("should fund the community pool successfully from EOA", func() {
			// 1) Fund the EOA to ensure it has enough tokens
			err := testutils.FundAccountWithBaseDenom(
				s.factory, s.network,
				s.keyring.GetKey(0),
				s.keyring.GetAccAddr(0),
				math.NewInt(1_000_000),
			)
			Expect(err).To(BeNil())
			Expect(s.network.NextBlock()).To(BeNil())

			balRes, err := s.grpcHandler.GetBalanceFromBank(s.keyring.GetAccAddr(0), s.bondDenom)
			Expect(err).To(BeNil())
			initialEOABal := balRes.Balance

			// 2) Prepare and execute the FundCommunityPool call
			fundAmt := math.NewInt(10)
			callArgs.Args = []interface{}{
				s.keyring.GetAddr(0),
				[]cmn.Coin{
					{Denom: s.bondDenom, Amount: fundAmt.BigInt()},
				},
			}

			txArgs.GasPrice = gasPrice.BigInt()
			txArgs.GasLimit = 500_000

			logCheckArgs := passCheck.WithExpEvents(distribution.EventTypeFundCommunityPool)

			res, _, err := s.factory.CallContractAndCheckLogs(
				s.keyring.GetPrivKey(0),
				txArgs,
				callArgs,
				logCheckArgs,
			)
			Expect(err).To(BeNil())

			// Persist state changes
			Expect(s.network.NextBlock()).To(BeNil())

			// 3) Ensure the EOA's final balance is decreased by (fundAmt + fees)
			balRes, err = s.grpcHandler.GetBalanceFromBank(s.keyring.GetAccAddr(0), s.bondDenom)
			Expect(err).To(BeNil())
			finalEOABal := balRes.Balance

			fees := gasPrice.Mul(math.NewInt(res.GasUsed))
			// The final balance must be: initialBalance - fundAmt - fees
			// We only check if it's consistent ( >= ), because we funded the EOA in step 1
			expLowerBound := fundAmt.Add(fees)

			diff := initialEOABal.Amount.Sub(finalEOABal.Amount)
			Expect(diff.GTE(expLowerBound)).To(BeTrue(),
				"final EOA balance must be decreased at least by funded amt + fees")
		})

		It("should fund multiple coins to the community pool successfully from EOA", func() {
			// 1) Fund the EOA to ensure it has enough tokens
			err := testutils.FundAccountWithBaseDenom(
				s.factory, s.network,
				s.keyring.GetKey(0),
				s.keyring.GetAccAddr(0),
				math.NewInt(1_000_000),
			)
			Expect(err).To(BeNil())
			Expect(s.network.NextBlock()).To(BeNil())

			balRes, err := s.grpcHandler.GetAllBalances(s.keyring.GetAccAddr(0))
			Expect(err).To(BeNil())
			initialEOABals := balRes.Balances

			// 2) Prepare and execute the FundCommunityPool call
			fundAmt := math.NewInt(10)
			sendAmt := []cmn.Coin{
				{Denom: s.bondDenom, Amount: fundAmt.BigInt()},
				{Denom: testconstants.OtherCoinDenoms[0], Amount: fundAmt.BigInt()},
				{Denom: testconstants.OtherCoinDenoms[1], Amount: fundAmt.BigInt()},
			}
			sendSdkCoins, err := cmn.NewSdkCoinsFromCoins(sendAmt)
			Expect(err).To(BeNil())

			callArgs.Args = []interface{}{s.keyring.GetAddr(0), sendAmt}

			txArgs.GasPrice = gasPrice.BigInt()
			txArgs.GasLimit = 500_000

			logCheckArgs := passCheck.WithExpEvents(
				distribution.EventTypeFundCommunityPool,
				distribution.EventTypeFundCommunityPool,
				distribution.EventTypeFundCommunityPool,
			)

			_, _, err = s.factory.CallContractAndCheckLogs(
				s.keyring.GetPrivKey(0),
				txArgs,
				callArgs,
				logCheckArgs,
			)
			Expect(err).To(BeNil())

			// Persist state changes
			Expect(s.network.NextBlock()).To(BeNil())

			// 3) Ensure the EOA's final balance is decreased by (fundAmt + fees)
			balRes, err = s.grpcHandler.GetAllBalances(s.keyring.GetAccAddr(0))
			Expect(err).To(BeNil())
			finalEOABals := balRes.Balances

			diffs := initialEOABals.Sub(finalEOABals...)
			Expect(diffs.IsAllGTE(sendSdkCoins)).To(BeTrue(),
				"final EOA balance must be decreased at least by funded amt + fees")
		})
	})

	// =====================================
	// 				QUERIES
	// =====================================
	Describe("Execute queries", func() {
		It("should get validator distribution info - validatorDistributionInfo query", func() {
			// fund validator account to make self-delegation
			err := testutils.FundAccountWithBaseDenom(s.factory, s.network, s.keyring.GetKey(0), s.validatorsKeys[0].AccAddr, math.NewInt(1e17))
			Expect(err).To(BeNil())
			// persist changes
			Expect(s.network.NextBlock()).To(BeNil())

			opAddr := s.network.GetValidators()[0].OperatorAddress
			// use the validator priv key
			// make a self delegation
			err = s.factory.Delegate(s.validatorsKeys[0].Priv, opAddr, sdk.NewCoin(s.bondDenom, math.NewInt(1)))
			Expect(err).To(BeNil())
			// persist changes
			Expect(s.network.NextBlock()).To(BeNil())

			callArgs.MethodName = distribution.ValidatorDistributionInfoMethod
			callArgs.Args = []interface{}{opAddr}
			txArgs.GasLimit = 200_000

			_, ethRes, err := s.factory.CallContractAndCheckLogs(
				s.validatorsKeys[0].Priv,
				txArgs,
				callArgs,
				passCheck,
			)
			Expect(err).To(BeNil(), "error while calling the precompile")

			var out distribution.ValidatorDistributionInfoOutput
			err = s.precompile.UnpackIntoInterface(&out, distribution.ValidatorDistributionInfoMethod, ethRes.Ret)
			Expect(err).To(BeNil())

			expAddr := s.validatorsKeys[0].AccAddr.String()
			Expect(expAddr).To(Equal(out.DistributionInfo.OperatorAddress))
			Expect(1).To(Equal(len(out.DistributionInfo.Commission)))
			Expect(1).To(Equal(len(out.DistributionInfo.SelfBondRewards)))
		})

		It("should get validator outstanding rewards - validatorOutstandingRewards query", func() {
			accruedRewards, err := testutils.WaitToAccrueRewards(
				s.network,
				s.grpcHandler,
				s.keyring.GetAccAddr(0).String(),
				minExpRewardOrCommission)
			Expect(err).To(BeNil(), "error waiting to accrue rewards")

			callArgs.MethodName = distribution.ValidatorOutstandingRewardsMethod
			callArgs.Args = []interface{}{s.network.GetValidators()[0].OperatorAddress}

			_, ethRes, err := s.factory.CallContractAndCheckLogs(
				s.keyring.GetPrivKey(0),
				txArgs,
				callArgs,
				passCheck,
			)
			Expect(err).To(BeNil(), "error while calling the precompile")

			var rewards []cmn.DecCoin
			err = s.precompile.UnpackIntoInterface(&rewards, distribution.ValidatorOutstandingRewardsMethod, ethRes.Ret)
			Expect(err).To(BeNil())
			Expect(len(rewards)).To(Equal(1))

			Expect(uint8(18)).To(Equal(rewards[0].Precision))
			Expect(s.bondDenom).To(Equal(rewards[0].Denom))

			// the expected rewards should be the accruedRewards per validator
			// plus the 5% commission
			expRewardAmt := accruedRewards.AmountOf(s.bondDenom).
				Quo(math.LegacyNewDec(3)).
				Quo(math.LegacyNewDecWithPrec(95, 2)). // add 5% commission
				TruncateInt()

			Expect(rewards[0].Amount.String()).To(Equal(expRewardAmt.BigInt().String()))
		})

		It("should get validator commission - validatorCommission query", func() {
			opAddr := s.network.GetValidators()[0].OperatorAddress
			accruedCommission, err := testutils.WaitToAccrueCommission(
				s.network,
				s.grpcHandler,
				opAddr,
				minExpRewardOrCommission)
			Expect(err).To(BeNil(), "error waiting to accrue rewards")

			callArgs.MethodName = distribution.ValidatorCommissionMethod
			callArgs.Args = []interface{}{opAddr}

			_, ethRes, err := s.factory.CallContractAndCheckLogs(
				s.keyring.GetPrivKey(0),
				txArgs,
				callArgs,
				passCheck,
			)
			Expect(err).To(BeNil(), "error while calling the precompile")

			var commission []cmn.DecCoin
			err = s.precompile.UnpackIntoInterface(&commission, distribution.ValidatorCommissionMethod, ethRes.Ret)
			Expect(err).To(BeNil())
			Expect(len(commission)).To(Equal(1))
			Expect(uint8(18)).To(Equal(commission[0].Precision))
			Expect(s.bondDenom).To(Equal(commission[0].Denom))

			expCommissionAmt := accruedCommission.AmountOf(s.bondDenom).TruncateInt()
			Expect(commission[0].Amount).To(Equal(expCommissionAmt.BigInt()))
		})

		Context("validatorSlashes query query", Ordered, func() {
			BeforeAll(func() {
				s.withValidatorSlashes = true
				s.SetupTest()
			})
			AfterAll(func() {
				s.withValidatorSlashes = false
			})

			It("should get validator slashing events (default pagination)", func() {
				callArgs.MethodName = distribution.ValidatorSlashesMethod
				callArgs.Args = []interface{}{
					s.network.GetValidators()[0].OperatorAddress,
					uint64(1), uint64(5),
					query.PageRequest{},
				}

				_, ethRes, err := s.factory.CallContractAndCheckLogs(
					s.keyring.GetPrivKey(0),
					txArgs,
					callArgs,
					passCheck,
				)
				Expect(err).To(BeNil())

				var out distribution.ValidatorSlashesOutput
				err = s.precompile.UnpackIntoInterface(&out, distribution.ValidatorSlashesMethod, ethRes.Ret)
				Expect(err).To(BeNil())
				Expect(len(out.Slashes)).To(Equal(2))
				// expected values according to the values used on test setup (custom genesis)
				for _, s := range out.Slashes {
					Expect(s.Fraction.Value).To(Equal(math.LegacyNewDecWithPrec(5, 2).BigInt()))
					Expect(s.ValidatorPeriod).To(Equal(uint64(1)))
				}
				Expect(uint64(2)).To(Equal(out.PageResponse.Total))
				Expect(out.PageResponse.NextKey).To(BeEmpty())
			})

			It("should get validator slashing events - query w/pagination limit = 1)", func() {
				callArgs.MethodName = distribution.ValidatorSlashesMethod
				callArgs.Args = []interface{}{
					s.network.GetValidators()[0].OperatorAddress,
					uint64(1), uint64(5),
					query.PageRequest{
						Limit:      1,
						CountTotal: true,
					},
				}

				_, ethRes, err := s.factory.CallContractAndCheckLogs(
					s.keyring.GetPrivKey(0),
					txArgs,
					callArgs,
					passCheck,
				)
				Expect(err).To(BeNil())

				var out distribution.ValidatorSlashesOutput
				err = s.precompile.UnpackIntoInterface(&out, distribution.ValidatorSlashesMethod, ethRes.Ret)
				Expect(err).To(BeNil())
				Expect(len(out.Slashes)).To(Equal(1))
				Expect(out.Slashes[0].Fraction.Value).To(Equal(math.LegacyNewDecWithPrec(5, 2).BigInt()))
				Expect(out.Slashes[0].ValidatorPeriod).To(Equal(uint64(1)))
				// total slashes count is 2
				Expect(uint64(2)).To(Equal(out.PageResponse.Total))
				Expect(out.PageResponse.NextKey).NotTo(BeEmpty())
			})
		})

		It("should get empty delegation rewards - delegationRewards query", func() {
			callArgs.MethodName = distribution.DelegationRewardsMethod
			callArgs.Args = []interface{}{
				s.keyring.GetAddr(0),
				s.network.GetValidators()[0].OperatorAddress,
			}

			_, ethRes, err := s.factory.CallContractAndCheckLogs(
				s.keyring.GetPrivKey(0),
				txArgs,
				callArgs,
				passCheck,
			)
			Expect(err).To(BeNil(), "error while calling the precompile")

			var rewards []cmn.DecCoin
			err = s.precompile.UnpackIntoInterface(&rewards, distribution.DelegationRewardsMethod, ethRes.Ret)
			Expect(err).To(BeNil())
			Expect(len(rewards)).To(Equal(0))
		})

		It("should get delegation rewards - delegationRewards query", func() {
			accruedRewards, err := testutils.WaitToAccrueRewards(s.network, s.grpcHandler, s.keyring.GetAccAddr(0).String(), minExpRewardOrCommission)
			Expect(err).To(BeNil())

			callArgs.MethodName = distribution.DelegationRewardsMethod
			callArgs.Args = []interface{}{
				s.keyring.GetAddr(0),
				s.network.GetValidators()[0].OperatorAddress,
			}

			_, ethRes, err := s.factory.CallContractAndCheckLogs(
				s.keyring.GetPrivKey(0),
				txArgs,
				callArgs,
				passCheck,
			)
			Expect(err).To(BeNil(), "error while calling the precompile")

			var rewards []cmn.DecCoin
			err = s.precompile.UnpackIntoInterface(&rewards, distribution.DelegationRewardsMethod, ethRes.Ret)
			Expect(err).To(BeNil())
			Expect(len(rewards)).To(Equal(1))

			// The accrued rewards are based on 3 equal delegations to the existing 3 validators
			// The query is from only 1 validator, thus, the expected reward
			// for this delegation is totalAccruedRewards / validatorsCount (3)
			expRewardAmt := accruedRewards.AmountOf(s.bondDenom).Quo(math.LegacyNewDec(3))

			Expect(rewards[0].Denom).To(Equal(s.bondDenom))
			Expect(rewards[0].Amount).To(Equal(expRewardAmt.TruncateInt().BigInt()))
		})

		It("should get delegators's total rewards - delegationTotalRewards query", func() {
			// wait for rewards to accrue
			accruedRewards, err := testutils.WaitToAccrueRewards(s.network, s.grpcHandler, s.keyring.GetAccAddr(0).String(), minExpRewardOrCommission)
			Expect(err).To(BeNil())

			callArgs.MethodName = distribution.DelegationTotalRewardsMethod
			callArgs.Args = []interface{}{s.keyring.GetAddr(0)}

			_, ethRes, err := s.factory.CallContractAndCheckLogs(
				s.keyring.GetPrivKey(0),
				txArgs,
				callArgs,
				passCheck,
			)
			Expect(err).To(BeNil(), "error while calling the precompile")

			var out distribution.DelegationTotalRewardsOutput

			err = s.precompile.UnpackIntoInterface(&out, distribution.DelegationTotalRewardsMethod, ethRes.Ret)
			Expect(err).To(BeNil())
			Expect(3).To(Equal(len(out.Rewards)))

			// The accrued rewards are based on 3 equal delegations to the existing 3 validators
			// The query is from only 1 validator, thus, the expected reward
			// for this delegation is totalAccruedRewards / validatorsCount (3)
			accruedRewardsAmt := accruedRewards.AmountOf(s.bondDenom)
			expRewardPerValidator := accruedRewardsAmt.Quo(math.LegacyNewDec(3))

			// the response order may change
			for _, or := range out.Rewards {
				Expect(1).To(Equal(len(or.Reward)))
				Expect(or.Reward[0].Denom).To(Equal(s.bondDenom))
				Expect(or.Reward[0].Amount).To(Equal(expRewardPerValidator.TruncateInt().BigInt()))
			}

			Expect(1).To(Equal(len(out.Total)))
			Expect(out.Total[0].Amount).To(Equal(accruedRewardsAmt.TruncateInt().BigInt()))
		})

		It("should get all validators a delegators has delegated to - delegatorValidators query", func() {
			callArgs.MethodName = distribution.DelegatorValidatorsMethod
			callArgs.Args = []interface{}{s.keyring.GetAddr(0)}

			_, ethRes, err := s.factory.CallContractAndCheckLogs(
				s.keyring.GetPrivKey(0),
				txArgs,
				callArgs,
				passCheck,
			)
			Expect(err).To(BeNil(), "error while calling the precompile")

			var validators []string
			err = s.precompile.UnpackIntoInterface(&validators, distribution.DelegatorValidatorsMethod, ethRes.Ret)
			Expect(err).To(BeNil())
			Expect(3).To(Equal(len(validators)))
		})

		It("should get withdraw address - delegatorWithdrawAddress query", func() {
			callArgs.MethodName = distribution.DelegatorWithdrawAddressMethod
			callArgs.Args = []interface{}{s.keyring.GetAddr(0)}

			_, ethRes, err := s.factory.CallContractAndCheckLogs(
				s.keyring.GetPrivKey(0),
				txArgs,
				callArgs,
				passCheck,
			)
			Expect(err).To(BeNil(), "error while calling the precompile")

			withdrawAddr, err := s.precompile.Unpack(distribution.DelegatorWithdrawAddressMethod, ethRes.Ret)
			Expect(err).To(BeNil())
			// get the bech32 encoding
			expAddr := s.keyring.GetAccAddr(0)
			Expect(withdrawAddr[0]).To(Equal(expAddr.String()))
		})

		It("should get community pool coins - communityPool query", func() {
			fundAmount := big.NewInt(1_000_000)
			callArgs.MethodName = distribution.FundCommunityPoolMethod
			callArgs.Args = []interface{}{
				s.keyring.GetAddr(0),
				[]cmn.Coin{
					{Denom: s.bondDenom, Amount: fundAmount},
				},
			}

			txArgs.GasLimit = 200_000

			fundCheck := passCheck.WithExpEvents(distribution.EventTypeFundCommunityPool)

			_, _, err := s.factory.CallContractAndCheckLogs(
				s.keyring.GetPrivKey(0),
				txArgs,
				callArgs,
				fundCheck,
			)
			Expect(err).To(BeNil(), "error while calling the precompile")
			Expect(s.network.NextBlock()).To(BeNil(), "error on NextBlock")

			callArgs.MethodName = distribution.CommunityPoolMethod
			callArgs.Args = []interface{}{}

			_, ethRes, err := s.factory.CallContractAndCheckLogs(
				s.keyring.GetPrivKey(0),
				txArgs,
				callArgs,
				passCheck,
			)
			Expect(err).To(BeNil(), "error while calling the precompile")

			var coins []cmn.DecCoin
			err = s.precompile.UnpackIntoInterface(&coins, distribution.CommunityPoolMethod, ethRes.Ret)
			Expect(err).To(BeNil())
			Expect(len(coins)).To(Equal(1))
			Expect(coins[0].Denom).To(Equal(s.bondDenom))
			Expect(coins[0].Amount.Cmp(fundAmount)).To(Equal(1))
		})
	})
})

var _ = Describe("Calling distribution precompile from contract", Ordered, func() {
	s := new(PrecompileTestSuite)
	// testCase is a struct used for cases of contracts calls that have some operation
	// performed before and/or after the precompile call
	type testCase struct {
		withdrawer *common.Address
		before     bool
		after      bool
	}

	var (
		distrCallerContract evmtypes.CompiledContract
		// contractAddr is the address of the smart contract that will be deployed
		contractAddr    common.Address
		contractAccAddr sdk.AccAddress
		err             error

		// execRevertedCheck defines the default log checking arguments which includes the
		// standard revert message.
		execRevertedCheck testutil.LogCheckArgs
	)

	BeforeAll(func() {
		distrCallerContract, err = contracts.LoadDistributionCallerContract()
		Expect(err).To(BeNil(), "error while loading the smart contract: %v", err)
	})

	BeforeEach(func() {
		s.SetupTest()

		// send funds to the contract
		err := testutils.FundAccountWithBaseDenom(s.factory, s.network, s.keyring.GetKey(0), contractAddr.Bytes(), math.NewInt(2e18))
		Expect(err).To(BeNil())
		Expect(s.network.NextBlock()).To(BeNil())

		contractAddr, err = s.factory.DeployContract(
			s.keyring.GetPrivKey(0),
			evmtypes.EvmTxArgs{}, // NOTE: passing empty struct to use default values
			factory.ContractDeploymentData{
				Contract: distrCallerContract,
			},
		)
		Expect(err).To(BeNil(), "error while deploying the smart contract: %v", err)
		Expect(s.network.NextBlock()).To(BeNil(), "error calling NextBlock: %v", err)
		contractAccAddr = sdk.AccAddress(contractAddr.Bytes())

		// check contract was correctly deployed
		cAcc := s.network.App.EVMKeeper.GetAccount(s.network.GetContext(), contractAddr)
		Expect(cAcc).ToNot(BeNil(), "contract account should exist")
		Expect(cAcc.IsContract()).To(BeTrue(), "account should be a contract")

		// Contract delegate
		stkPrecompile, err := s.getStakingPrecompile()
		Expect(err).To(BeNil(), "error while getting staking precompile: %v", err)
		// make a delegation with contract as delegator
		logCheck := testutil.LogCheckArgs{
			ExpPass:   true,
			ABIEvents: stkPrecompile.ABI.Events,
			ExpEvents: []string{staking.EventTypeDelegate},
		}
		delegateAmt := big.NewInt(1e18)
		_, _, err = s.factory.CallContractAndCheckLogs(
			s.keyring.GetPrivKey(0),
			evmtypes.EvmTxArgs{
				To:       &contractAddr,
				GasLimit: 500_000,
				Amount:   delegateAmt,
			},
			factory.CallArgs{
				ContractABI: distrCallerContract.ABI,
				MethodName:  "testDelegateFromContract",
				Args: []interface{}{
					s.network.GetValidators()[0].OperatorAddress,
					delegateAmt,
				},
			},
			logCheck,
		)
		Expect(err).To(BeNil())
		Expect(s.network.NextBlock()).To(BeNil())

		// wait to accrue some rewards for contract address
		_, err = testutils.WaitToAccrueRewards(s.network, s.grpcHandler, contractAccAddr.String(), minExpRewardOrCommission)
		Expect(err).To(BeNil())

		// populate default call args
		callArgs = factory.CallArgs{
			ContractABI: distrCallerContract.ABI,
		}

		// reset tx args each test to avoid keeping custom
		// values of previous tests (e.g. gasLimit)
		txArgs = evmtypes.EvmTxArgs{
			To: &contractAddr,
		}

		// default log check arguments
		defaultLogCheck = testutil.LogCheckArgs{ABIEvents: s.precompile.Events}
		execRevertedCheck = defaultLogCheck.WithErrContains("execution reverted")
		passCheck = defaultLogCheck.WithExpPass(true)
	})

	// =====================================
	// 				TRANSACTIONS
	// =====================================
	Context("setWithdrawAddress", func() {
		// newWithdrawer is the address to set the withdraw address to
		newWithdrawer := differentAddr

		BeforeEach(func() {
			// withdraw address should be same as address
			res, err := s.grpcHandler.GetDelegatorWithdrawAddr(s.keyring.GetAccAddr(0).String())
			Expect(err).To(BeNil(), "error while calling the precompile")
			Expect(res.WithdrawAddress).To(Equal(s.keyring.GetAccAddr(0).String()))

			// populate default arguments
			callArgs.MethodName = "testSetWithdrawAddress"
		})

		It("should set withdraw address successfully", func() {
			txArgs = evmtypes.EvmTxArgs{
				To: &contractAddr,
			}
			callArgs.Args = []interface{}{
				contractAddr, newWithdrawer.String(),
			}

			setWithdrawCheck := passCheck.WithExpEvents(distribution.EventTypeSetWithdrawAddress)

			_, _, err := s.factory.CallContractAndCheckLogs(
				s.keyring.GetPrivKey(0),
				txArgs,
				callArgs,
				setWithdrawCheck,
			)
			Expect(err).To(BeNil(), "error while calling the smart contract: %v", err)
			Expect(s.network.NextBlock()).To(BeNil(), "error on NextBlock: %v", err)

			queryRes, err := s.grpcHandler.GetDelegatorWithdrawAddr(contractAccAddr.String())
			Expect(err).To(BeNil(), "error while calling the precompile")
			Expect(queryRes.WithdrawAddress).To(Equal(sdk.AccAddress(newWithdrawer.Bytes()).String()))
		})
	})

	Context("setWithdrawerAddress with contract as delegator", func() {
		// newWithdrawer is the address to set the withdraw address to
		newWithdrawer := differentAddr

		BeforeEach(func() {
			// withdraw address should be same as address
			res, err := s.grpcHandler.GetDelegatorWithdrawAddr(s.keyring.GetAccAddr(0).String())
			Expect(err).To(BeNil(), "error while calling the precompile")
			Expect(res.WithdrawAddress).To(Equal(s.keyring.GetAccAddr(0).String()))

			// populate default arguments
			callArgs.MethodName = "testSetWithdrawAddressFromContract"
		})

		It("should set withdraw address successfully", func() {
			callArgs.Args = []interface{}{newWithdrawer.String()}
			setWithdrawCheck := passCheck.WithExpEvents(distribution.EventTypeSetWithdrawAddress)

			_, _, err := s.factory.CallContractAndCheckLogs(
				s.keyring.GetPrivKey(0),
				txArgs,
				callArgs,
				setWithdrawCheck,
			)
			Expect(err).To(BeNil(), "error while calling the smart contract: %v", err)
			Expect(s.network.NextBlock()).To(BeNil(), "error on NextBlock: %v", err)

			res, err := s.grpcHandler.GetDelegatorWithdrawAddr(sdk.AccAddress(contractAddr.Bytes()).String())
			Expect(err).To(BeNil(), "error while calling GetDelegatorWithdrawAddr: %v", err)
			Expect(res.WithdrawAddress).To(Equal(sdk.AccAddress(newWithdrawer.Bytes()).String()))
		})
	})

	Context("withdrawDelegatorRewards", func() {
		// initialBalance is the initial balance of the delegator
		var initialBalance *sdk.Coin

		BeforeEach(func() {
			// fund the diffAddr
			err := testutils.FundAccountWithBaseDenom(s.factory, s.network, s.keyring.GetKey(0), differentAddr.Bytes(), math.NewInt(2e18))
			Expect(err).To(BeNil())
			Expect(s.network.NextBlock()).To(BeNil())

			// make a delegation
			err = s.factory.Delegate(diffKey, s.network.GetValidators()[0].OperatorAddress, sdk.NewCoin(s.bondDenom, math.NewInt(1e18)))
			Expect(err).To(BeNil())
			Expect(s.network.NextBlock()).To(BeNil())

			// wait to accrue some rewards for s.keyring.GetAddr(0) & another address
			_, err = testutils.WaitToAccrueRewards(s.network, s.grpcHandler, sdk.AccAddress(differentAddr.Bytes()).String(), minExpRewardOrCommission)
			Expect(err).To(BeNil())

			// check if s.keyring.GetAddr(0) accrued rewards too
			_, err = testutils.WaitToAccrueRewards(s.network, s.grpcHandler, s.keyring.GetAccAddr(0).String(), minExpRewardOrCommission)
			Expect(err).To(BeNil())

			balRes, err := s.grpcHandler.GetBalanceFromBank(s.keyring.GetAccAddr(0), s.bondDenom)
			Expect(err).To(BeNil())
			initialBalance = balRes.Balance

			callArgs.MethodName = "testWithdrawDelegatorReward"

			// set gas price to calculate fees paid
			txArgs.GasPrice = gasPrice.BigInt()
		})

		It("should not withdraw rewards when sending from a different address", func() {
			balRes, err := s.grpcHandler.GetBalanceFromBank(differentAddr.Bytes(), s.bondDenom)
			Expect(err).To(BeNil())
			differentAddrInitialBalance := balRes.Balance

			callArgs.Args = []interface{}{
				differentAddr, s.network.GetValidators()[0].OperatorAddress,
			}

			res, _, err := s.factory.CallContractAndCheckLogs(
				s.keyring.GetPrivKey(0),
				txArgs,
				callArgs,
				execRevertedCheck,
			)
			Expect(err).To(BeNil(), "error while calling the smart contract: %v", err)
			Expect(s.network.NextBlock()).To(BeNil(), "error on NextBlock: %v", err)

			// balance should be equal as initial balance or less (because of fees)
			balRes, err = s.grpcHandler.GetBalanceFromBank(s.keyring.GetAccAddr(0), s.bondDenom)
			Expect(err).To(BeNil())
			finalBalance := balRes.Balance
			fees := gasPrice.Mul(math.NewInt(res.GasUsed))
			Expect(finalBalance.Amount).To(Equal(initialBalance.Amount.Sub(fees)))

			// differentAddr balance should remain unchanged
			balRes, err = s.grpcHandler.GetBalanceFromBank(differentAddr.Bytes(), s.bondDenom)
			Expect(err).To(BeNil())
			differentAddrFinalBalance := balRes.Balance
			Expect(differentAddrFinalBalance.Amount).To(Equal(differentAddrInitialBalance.Amount))
		})

		It("should withdraw rewards successfully", func() {
			balRes, err := s.grpcHandler.GetBalanceFromBank(contractAccAddr, s.bondDenom)
			Expect(err).To(BeNil())
			initBalanceAmt := balRes.Balance.Amount

			callArgs.Args = []interface{}{
				contractAddr, s.network.GetValidators()[0].OperatorAddress,
			}

			rwRes, err := s.grpcHandler.GetDelegationRewards(contractAccAddr.String(), s.network.GetValidators()[0].OperatorAddress)
			Expect(err).To(BeNil())
			expRewardsAmt := rwRes.Rewards.AmountOf(s.bondDenom).TruncateInt()

			logCheckArgs := passCheck.
				WithExpEvents(distribution.EventTypeWithdrawDelegatorReward)

			_, _, err = s.factory.CallContractAndCheckLogs(
				s.keyring.GetPrivKey(0),
				txArgs,
				callArgs,
				logCheckArgs,
			)
			Expect(err).To(BeNil(), "error while calling the smart contract: %v", err)
			Expect(s.network.NextBlock()).To(BeNil(), "error on NextBlock: %v", err)

			// balance should increase
			balRes, err = s.grpcHandler.GetBalanceFromBank(contractAccAddr, s.bondDenom)
			Expect(err).To(BeNil())

			Expect(balRes.Balance.Amount).To(Equal(initBalanceAmt.Add(expRewardsAmt)), "expected final balance to be greater than initial balance after withdrawing rewards")
		})

		DescribeTable("should withdraw rewards successfully to the new withdrawer address", func(tc testCase) {
			balRes, err := s.grpcHandler.GetBalanceFromBank(tc.withdrawer.Bytes(), s.bondDenom)
			Expect(err).To(BeNil())
			withdrawerInitialBalance := balRes.Balance

			callArgs = factory.CallArgs{
				ContractABI: distrCallerContract.ABI,
				MethodName:  "testSetWithdrawAddressFromContract",
				Args:        []interface{}{sdk.AccAddress(tc.withdrawer.Bytes()).String()},
			}
			logCheckArgs := passCheck.WithExpEvents(distribution.EventTypeSetWithdrawAddress)
			_, _, err = s.factory.CallContractAndCheckLogs(
				s.keyring.GetPrivKey(0),
				txArgs,
				callArgs,
				logCheckArgs,
			)
			Expect(err).To(BeNil(), "error while calling the smart contract: %v", err)
			Expect(s.network.NextBlock()).To(BeNil(), "error on NextBlock: %v", err)

			// get delegator initial balance
			balRes, err = s.grpcHandler.GetBalanceFromBank(contractAccAddr, s.bondDenom)
			Expect(err).To(BeNil())
			delegatorInitialBalance := balRes.Balance

			// get the expected rewards for the delegation
			rwRes, err := s.grpcHandler.GetDelegationRewards(contractAccAddr.String(), s.network.GetValidators()[0].OperatorAddress)
			Expect(err).To(BeNil())
			expRewardsAmt := rwRes.Rewards.AmountOf(s.bondDenom).TruncateInt()

			callArgs.MethodName = "testWithdrawDelegatorReward"
			callArgs.Args = []interface{}{
				contractAddr, s.network.GetValidators()[0].OperatorAddress,
			}

			logCheckArgs = passCheck.
				WithExpEvents(distribution.EventTypeWithdrawDelegatorReward)

			_, ethRes, err := s.factory.CallContractAndCheckLogs(
				s.keyring.GetPrivKey(0),
				txArgs,
				callArgs,
				logCheckArgs,
			)
			Expect(err).To(BeNil(), "error while calling the smart contract: %v", err)
			Expect(s.network.NextBlock()).To(BeNil(), "error on NextBlock: %v", err)

			var rewards []cmn.Coin
			err = s.precompile.UnpackIntoInterface(&rewards, distribution.WithdrawDelegatorRewardMethod, ethRes.Ret)
			Expect(err).To(BeNil())
			Expect(len(rewards)).To(Equal(1))

			Expect(rewards[0].Denom).To(Equal(s.bondDenom))
			Expect(rewards[0].Amount).To(Equal(expRewardsAmt.BigInt()))

			// should increase withdrawer balance by rewards
			balRes, err = s.grpcHandler.GetBalanceFromBank(tc.withdrawer.Bytes(), s.bondDenom)
			Expect(err).To(BeNil())
			Expect(balRes.Balance.Amount).To(Equal(withdrawerInitialBalance.Amount.Add(expRewardsAmt)), "expected final balance to be greater than initial balance after withdrawing rewards")

			// check that the delegator final balance is initialBalance - fee
			balRes, err = s.grpcHandler.GetBalanceFromBank(contractAccAddr, s.bondDenom)
			Expect(err).To(BeNil(), "error while calling GetBalance")
			Expect(balRes.Balance.Amount).To(Equal(delegatorInitialBalance.Amount), "expected delegator final balance to be equal to initial balance")
		},
			Entry("withdrawer addr is existing acc", testCase{
				withdrawer: &differentAddr,
			}),
			Entry("withdrawer addr is non-existing acc", testCase{
				withdrawer: func() *common.Address {
					addr := testutiltx.GenerateAddress()
					return &addr
				}(),
			}),
		)

		// Specific BeforeEach for table-driven tests
		Context("Table-driven tests for Withdraw Delegator Rewards", func() {
			contractInitialBalance := math.NewInt(100)

			BeforeEach(func() {
				callArgs.MethodName = "testWithdrawDelegatorRewardWithTransfer"

				// send some funds to the contract
				err := testutils.FundAccountWithBaseDenom(s.factory, s.network, s.keyring.GetKey(0), contractAddr.Bytes(), contractInitialBalance)
				Expect(err).To(BeNil())
				Expect(s.network.NextBlock()).To(BeNil())
			})

			DescribeTable("withdraw delegation rewards with internal transfers to delegator - should withdraw rewards successfully to the withdrawer address",
				func(tc testCase) {
					txSender := s.keyring.GetAccAddr(0)
					txSenderKey := s.keyring.GetPrivKey(0)
					balRes, err := s.grpcHandler.GetBalanceFromBank(contractAccAddr, s.bondDenom)
					Expect(err).To(BeNil())
					if tc.withdrawer != nil {
						callArgs = factory.CallArgs{
							ContractABI: distrCallerContract.ABI,
							MethodName:  "testSetWithdrawAddressFromContract",
							Args:        []interface{}{sdk.AccAddress(tc.withdrawer.Bytes()).String()},
						}
						logCheckArgs := passCheck.WithExpEvents(distribution.EventTypeSetWithdrawAddress)
						_, _, err = s.factory.CallContractAndCheckLogs(txSenderKey, txArgs, callArgs, logCheckArgs)
						Expect(err).To(BeNil(), "error while calling the smart contract: %v", err)
						Expect(s.network.NextBlock()).To(BeNil(), "error on NextBlock: %v", err)

						balRes, err = s.grpcHandler.GetBalanceFromBank(tc.withdrawer.Bytes(), s.bondDenom)
						Expect(err).To(BeNil())
					}
					withdrawerInitialBalance := balRes.Balance

					balRes, err = s.grpcHandler.GetBalanceFromBank(txSender, s.bondDenom)
					Expect(err).To(BeNil())
					txSenderInitialBalance := balRes.Balance

					// get the pending rewards to claim
					qRes, err := s.grpcHandler.GetDelegationRewards(contractAccAddr.String(), s.network.GetValidators()[0].OperatorAddress)
					Expect(err).To(BeNil())
					expRewards := qRes.Rewards.AmountOf(s.bondDenom).TruncateInt()

					callArgs.MethodName = "testWithdrawDelegatorRewardWithTransfer"
					callArgs.Args = []interface{}{
						s.network.GetValidators()[0].OperatorAddress, tc.before, tc.after,
					}

					logCheckArgs := passCheck.
						WithExpEvents(distribution.EventTypeWithdrawDelegatorReward)

					res, _, err := s.factory.CallContractAndCheckLogs(
						txSenderKey,
						txArgs,
						callArgs,
						logCheckArgs,
					)
					Expect(err).To(BeNil(), "error while calling the smart contract: %v", err)
					Expect(s.network.NextBlock()).To(BeNil(), "error on NextBlock: %v", err)

					fees := gasPrice.MulRaw(res.GasUsed)

					// check balances
					contractTransferredAmt := math.ZeroInt()
					for _, transferred := range []bool{tc.before, tc.after} {
						if transferred {
							contractTransferredAmt = contractTransferredAmt.AddRaw(15)
						}
					}

					if tc.withdrawer != nil {
						expWithdrawerFinalBalance := withdrawerInitialBalance.Amount.Add(expRewards)
						// withdrawer balance should have the rewards
						balRes, err = s.grpcHandler.GetBalanceFromBank(tc.withdrawer.Bytes(), s.bondDenom)
						Expect(err).To(BeNil())
						withdrawerFinalBalance := balRes.Balance
						Expect(withdrawerFinalBalance.Amount).To(Equal(expWithdrawerFinalBalance), "expected final balance to be greater than initial balance after withdrawing rewards")
					} else { // contract is the withdrawer
						// contract balance be updated according to the transferred amount and rewards
						balRes, err = s.grpcHandler.GetBalanceFromBank(contractAccAddr, s.bondDenom)
						Expect(err).To(BeNil())
						contractFinalBalance := balRes.Balance
						Expect(contractFinalBalance.Amount).To(Equal(
							contractInitialBalance.
								Add(expRewards).
								Sub(contractTransferredAmt)))
					}

					// delegator balance should have the transferred amt - fees + rewards (when is the withdrawer)
					balRes, err = s.grpcHandler.GetBalanceFromBank(txSender, s.bondDenom)
					Expect(err).To(BeNil())
					txSenderFinalBalance := balRes.Balance
					Expect(txSenderFinalBalance.Amount).To(Equal(
						txSenderInitialBalance.Amount.
							Sub(fees).
							Add(contractTransferredAmt)))
				},

				Entry("delegator == withdrawer - with internal transfers before and after precompile call", testCase{
					before: true,
					after:  true,
				}),

				Entry("delegator == withdrawer - with internal transfers before precompile call", testCase{
					before: true,
					after:  false,
				}),

				Entry("delegator == withdrawer - with internal transfers after precompile call", testCase{
					before: false,
					after:  true,
				}),
				Entry("delegator != withdrawer - with internal transfers before and after precompile call", testCase{
					withdrawer: &differentAddr,
					before:     true,
					after:      true,
				}),

				Entry("delegator != withdrawer - with internal transfers before precompile call", testCase{
					withdrawer: &differentAddr,
					before:     true,
					after:      false,
				}),

				Entry("delegator != withdrawer - with internal transfers after precompile call", testCase{
					withdrawer: &differentAddr,
					before:     false,
					after:      true,
				}),
			)

			DescribeTable("should revert withdraw rewards successfully and update correspondingly the withdrawer and contract's balances", func(tc testCase) {
				// Set new withdrawer address
				err = s.factory.SetWithdrawAddress(s.keyring.GetPrivKey(0), tc.withdrawer.Bytes())
				Expect(err).To(BeNil())
				// persist state change
				Expect(s.network.NextBlock()).To(BeNil())

				// get the pending rewards to claim
				qRes, err := s.grpcHandler.GetDelegationRewards(s.keyring.GetAccAddr(0).String(), s.network.GetValidators()[0].OperatorAddress)
				Expect(err).To(BeNil())
				initRewards := qRes.Rewards.AmountOf(s.bondDenom).TruncateInt()

				balRes, err := s.grpcHandler.GetBalanceFromBank(s.keyring.GetAccAddr(0), s.bondDenom)
				Expect(err).To(BeNil())
				delInitBalance := balRes.Balance
				balRes, err = s.grpcHandler.GetBalanceFromBank(tc.withdrawer.Bytes(), s.bondDenom)
				Expect(err).To(BeNil())
				withdrawerInitBalance := balRes.Balance

				// update args to call the corresponding contract method
				callArgs.MethodName = "revertWithdrawRewardsAndTransfer"
				callArgs.Args = []interface{}{
					s.keyring.GetAddr(0), *tc.withdrawer, s.network.GetValidators()[0].OperatorAddress, true,
				}

				res, _, err := s.factory.CallContractAndCheckLogs(
					s.keyring.GetPrivKey(0),
					txArgs,
					callArgs,
					passCheck,
				)
				Expect(err).To(BeNil(), "error while calling the smart contract: %v", err)
				Expect(s.network.NextBlock()).To(BeNil(), "error on NextBlock: %v", err)
				fees := gasPrice.MulRaw(res.GasUsed)

				// check balances
				contractTransferredAmt := math.NewInt(15)
				// contract balance be updated according to the transferred amount
				balRes, err = s.grpcHandler.GetBalanceFromBank(contractAddr.Bytes(), s.bondDenom)
				Expect(err).To(BeNil())
				contractFinalBalance := balRes.Balance
				Expect(contractFinalBalance.Amount).To(Equal(contractInitialBalance.Sub(contractTransferredAmt)))

				// delegator balance should be initial_balance - fees
				balRes, err = s.grpcHandler.GetBalanceFromBank(s.keyring.GetAccAddr(0), s.bondDenom)
				Expect(err).To(BeNil())
				delFinalBalance := balRes.Balance
				Expect(delFinalBalance.Amount).To(Equal(delInitBalance.Amount.Sub(fees)))

				// withdrawer balance should increase by the transferred amount only
				// the rewards withdrawal should revert
				balRes, err = s.grpcHandler.GetBalanceFromBank(tc.withdrawer.Bytes(), s.bondDenom)
				Expect(err).To(BeNil())
				withdrawerFinalBalance := balRes.Balance
				Expect(withdrawerFinalBalance.Amount).To(Equal(withdrawerInitBalance.Amount.Add(contractTransferredAmt)), "expected final balance to be greater than initial balance after withdrawing rewards")

				// rewards to claim should be the same or more than before
				qRes, err = s.grpcHandler.GetDelegationRewards(s.keyring.GetAccAddr(0).String(), s.network.GetValidators()[0].OperatorAddress)
				Expect(err).To(BeNil())
				finalRewards := qRes.Rewards.AmountOf(s.bondDenom).TruncateInt()
				Expect(finalRewards.GTE(initRewards)).To(BeTrue())
			},
				Entry("withdrawer addr is existing acc", testCase{
					withdrawer: &differentAddr,
				}),
				Entry("withdrawer addr is non-existing acc", testCase{
					withdrawer: func() *common.Address {
						addr := testutiltx.GenerateAddress()
						return &addr
					}(),
				}),
			)
		})
	})

	Context("withdrawDelegatorRewards with contract as delegator", func() {
		var (
			// initialBalance is the initial balance of the delegator
			initialBalance    *sdk.Coin
			accruedRewardsAmt math.Int
		)

		BeforeEach(func() { //nolint:dupl
			// send funds to the contract
			err := testutils.FundAccountWithBaseDenom(s.factory, s.network, s.keyring.GetKey(0), contractAddr.Bytes(), math.NewInt(2e18))
			Expect(err).To(BeNil())
			Expect(s.network.NextBlock()).To(BeNil())

			stkPrecompile, err := s.getStakingPrecompile()
			Expect(err).To(BeNil())
			// make a delegation with contract as delegator
			logCheck := testutil.LogCheckArgs{
				ExpPass:   true,
				ABIEvents: stkPrecompile.ABI.Events,
				ExpEvents: []string{staking.EventTypeDelegate},
			}
			_, _, err = s.factory.CallContractAndCheckLogs(
				s.keyring.GetPrivKey(0),
				txArgs,
				factory.CallArgs{
					ContractABI: distrCallerContract.ABI,
					MethodName:  "testDelegateFromContract",
					Args: []interface{}{
						s.network.GetValidators()[0].OperatorAddress,
						big.NewInt(1e18),
					},
				},
				logCheck,
			)
			Expect(err).To(BeNil())
			Expect(s.network.NextBlock()).To(BeNil())

			// wait to accrue some rewards for contract address
			rwRes, err := testutils.WaitToAccrueRewards(s.network, s.grpcHandler, sdk.AccAddress(contractAddr.Bytes()).String(), minExpRewardOrCommission)
			Expect(err).To(BeNil())

			// contract's accrued rewards amt
			accruedRewardsAmt = rwRes.AmountOf(s.bondDenom).TruncateInt()

			balRes, err := s.grpcHandler.GetBalanceFromBank(contractAddr.Bytes(), s.bondDenom)
			Expect(err).To(BeNil())
			initialBalance = balRes.Balance

			// populate default arguments
			callArgs.MethodName = "testWithdrawDelegatorRewardFromContract"
		})

		It("should withdraw rewards successfully", func() {
			callArgs.Args = []interface{}{s.network.GetValidators()[0].OperatorAddress}

			logCheckArgs := passCheck.WithExpEvents(distribution.EventTypeWithdrawDelegatorReward)

			_, _, err := s.factory.CallContractAndCheckLogs(
				s.keyring.GetPrivKey(0),
				txArgs,
				callArgs,
				logCheckArgs,
			)
			Expect(err).To(BeNil(), "error while calling the smart contract: %v", err)
			Expect(s.network.NextBlock()).To(BeNil(), "error on NextBlock: %v", err)

			// balance should increase
			balRes, err := s.grpcHandler.GetBalanceFromBank(contractAddr.Bytes(), s.bondDenom)
			Expect(err).To(BeNil())
			finalBalance := balRes.Balance
			Expect(finalBalance.Amount).To(Equal(initialBalance.Amount.Add(accruedRewardsAmt)), "expected final balance to be greater than initial balance after withdrawing rewards")
		})

		It("should withdraw rewards successfully", func() {
			withdrawerAddr, _ := testutiltx.NewAccAddressAndKey()

			balRes, err := s.grpcHandler.GetBalanceFromBank(withdrawerAddr.Bytes(), s.bondDenom)
			Expect(err).To(BeNil())
			initialWithdrawerBalance := balRes.Balance
			Expect(initialWithdrawerBalance.Amount).To(Equal(math.ZeroInt()))

			// call the smart contract to update the withdrawer
			// Set new withdrawer address for the contract
			setWithdrawCheck := passCheck.WithExpEvents(distribution.EventTypeSetWithdrawAddress)
			res1, _, err := s.factory.CallContractAndCheckLogs(
				s.keyring.GetPrivKey(0),
				txArgs,
				factory.CallArgs{
					ContractABI: distrCallerContract.ABI,
					MethodName:  "testSetWithdrawAddressFromContract",
					Args:        []interface{}{withdrawerAddr.String()},
				},
				setWithdrawCheck,
			)
			Expect(err).To(BeNil(), "error while calling the smart contract: %v", err)
			Expect(res1.IsOK()).To(BeTrue(), "error while calling the smart contract")
			Expect(s.network.NextBlock()).To(BeNil())

			// get accrued rewards prev to tx
			rwRes, err := s.grpcHandler.GetDelegationRewards(sdk.AccAddress(contractAddr.Bytes()).String(), s.network.GetValidators()[0].OperatorAddress)
			Expect(err).To(BeNil())
			accruedRewardsAmt = rwRes.Rewards.AmountOf(s.bondDenom).TruncateInt()

			callArgs.Args = []interface{}{s.network.GetValidators()[0].OperatorAddress}
			logCheckArgs := passCheck.WithExpEvents(distribution.EventTypeWithdrawDelegatorReward)

			txArgs.GasLimit = 300_000
			_, _, err = s.factory.CallContractAndCheckLogs(
				s.keyring.GetPrivKey(0),
				txArgs,
				callArgs,
				logCheckArgs,
			)
			Expect(err).To(BeNil(), "error while calling the smart contract: %v", err)
			Expect(s.network.NextBlock()).To(BeNil(), "error on NextBlock: %v", err)

			// withdrawer balance should increase with the rewards amt
			balRes, err = s.grpcHandler.GetBalanceFromBank(withdrawerAddr.Bytes(), s.bondDenom)
			Expect(err).To(BeNil())
			finalWithdrawerBalance := balRes.Balance
			Expect(finalWithdrawerBalance.Amount).To(Equal(accruedRewardsAmt), "expected final balance to be greater than initial balance after withdrawing rewards")

			// delegator balance (contract) should remain unchanged
			balRes, err = s.grpcHandler.GetBalanceFromBank(contractAddr.Bytes(), s.bondDenom)
			Expect(err).To(BeNil())
			finalDelegatorBalance := balRes.Balance
			Expect(finalDelegatorBalance.Amount.Equal(initialBalance.Amount)).To(BeTrue(), "expected delegator final balance remain unchanged after withdrawing rewards to withdrawer")
		})

		It("should withdraw rewards successfully", func() {
			withdrawerAddr, _ := testutiltx.NewAccAddressAndKey()

			balRes, err := s.grpcHandler.GetBalanceFromBank(withdrawerAddr.Bytes(), s.bondDenom)
			Expect(err).To(BeNil())
			initialWithdrawerBalance := balRes.Balance
			Expect(initialWithdrawerBalance.Amount).To(Equal(math.ZeroInt()))

			// Set new withdrawer address for the contract
			setWithdrawCheck := passCheck.WithExpEvents(distribution.EventTypeSetWithdrawAddress)
			res1, _, err := s.factory.CallContractAndCheckLogs(
				s.keyring.GetPrivKey(0),
				txArgs,
				factory.CallArgs{
					ContractABI: distrCallerContract.ABI,
					MethodName:  "testSetWithdrawAddressFromContract",
					Args:        []interface{}{withdrawerAddr.String()},
				},
				setWithdrawCheck,
			)
			Expect(err).To(BeNil(), "error while calling the smart contract: %v", err)
			Expect(res1.IsOK()).To(BeTrue(), "error while calling the smart contract")
			Expect(s.network.NextBlock()).To(BeNil())

			// get the pending rewards to claim
			rwRes, err := s.grpcHandler.GetDelegationRewards(sdk.AccAddress(contractAddr.Bytes()).String(), s.network.GetValidators()[0].OperatorAddress)
			Expect(err).To(BeNil())
			expRewards := rwRes.Rewards.AmountOf(s.bondDenom).TruncateInt()

			logCheckArgs := passCheck.WithExpEvents(distribution.EventTypeWithdrawDelegatorReward)

			callArgs.Args = []interface{}{s.network.GetValidators()[0].OperatorAddress}

			txArgs.GasLimit = 500_000
			_, _, err = s.factory.CallContractAndCheckLogs(
				s.keyring.GetPrivKey(0),
				txArgs,
				callArgs,
				logCheckArgs,
			)
			Expect(err).To(BeNil(), "error while calling the smart contract: %v", err)
			Expect(s.network.NextBlock()).To(BeNil(), "error on NextBlock: %v", err)

			// withdrawer balance should increase with the rewards amt
			balRes, err = s.grpcHandler.GetBalanceFromBank(withdrawerAddr.Bytes(), s.bondDenom)
			Expect(err).To(BeNil())
			finalWithdrawerBalance := balRes.Balance
			Expect(finalWithdrawerBalance.Amount.Equal(expRewards)).To(BeTrue(), "expected final balance to be greater than initial balance after withdrawing rewards")

			// delegator balance (contract) should remain unchanged
			balRes, err = s.grpcHandler.GetBalanceFromBank(contractAddr.Bytes(), s.bondDenom)
			Expect(err).To(BeNil())
			finalDelegatorBalance := balRes.Balance
			Expect(finalDelegatorBalance.Amount.Equal(initialBalance.Amount)).To(BeTrue(), "expected delegator final balance remain unchanged after withdrawing rewards to withdrawer")
		})
	})

	Context("claimRewards", func() {
		var (
			// initialBalance is the initial balance of the delegator
			initialBalance *sdk.Coin
			// diffAddrInitialBalance is the initial balance of the different address
			diffAddrInitialBalance *sdk.Coin
		)

		BeforeEach(func() {
			// fund the diffAddr
			err := testutils.FundAccountWithBaseDenom(s.factory, s.network, s.keyring.GetKey(0), contractAccAddr, math.NewInt(2e18))
			Expect(err).To(BeNil())
			Expect(s.network.NextBlock()).To(BeNil())

			stkPrecompile, err := s.getStakingPrecompile()
			Expect(err).To(BeNil())
			// make a delegation with contract as delegator
			logCheck := testutil.LogCheckArgs{
				ExpPass:   true,
				ABIEvents: stkPrecompile.ABI.Events,
				ExpEvents: []string{staking.EventTypeDelegate},
			}
			_, _, err = s.factory.CallContractAndCheckLogs(
				s.keyring.GetPrivKey(0),
				txArgs,
				factory.CallArgs{
					ContractABI: distrCallerContract.ABI,
					MethodName:  "testDelegateFromContract",
					Args: []interface{}{
						s.network.GetValidators()[0].OperatorAddress,
						big.NewInt(1e18),
					},
				},
				logCheck,
			)
			Expect(err).To(BeNil())
			Expect(s.network.NextBlock()).To(BeNil())

			// wait to accrue some rewards for contract address
			_, err = testutils.WaitToAccrueRewards(s.network, s.grpcHandler, contractAccAddr.String(), minExpRewardOrCommission)
			Expect(err).To(BeNil())

			balRes, err := s.grpcHandler.GetBalanceFromBank(contractAccAddr, s.bondDenom)
			Expect(err).To(BeNil())
			initialBalance = balRes.Balance

			balRes, err = s.grpcHandler.GetBalanceFromBank(differentAddr.Bytes(), s.bondDenom)
			Expect(err).To(BeNil())
			diffAddrInitialBalance = balRes.Balance

			// populate default arguments
			callArgs.MethodName = "testClaimRewards"
			txArgs.GasPrice = gasPrice.BigInt()
		})

		It("should not claim rewards when sending from a different address", func() {
			callArgs.Args = []interface{}{differentAddr, uint32(1)}

			_, _, err := s.factory.CallContractAndCheckLogs(
				s.keyring.GetPrivKey(0),
				txArgs,
				callArgs,
				execRevertedCheck,
			)
			Expect(err).To(BeNil(), "error while calling the smart contract: %v", err)
			Expect(s.network.NextBlock()).To(BeNil())

			// balance should be equal as initial balance or less (because of fees)
			balRes, err := s.grpcHandler.GetBalanceFromBank(contractAccAddr, s.bondDenom)
			Expect(err).To(BeNil())
			finalBalance := balRes.Balance
			Expect(finalBalance.Amount).To(Equal(initialBalance.Amount))

			// differentAddr balance should remain unchanged
			balRes, err = s.grpcHandler.GetBalanceFromBank(differentAddr.Bytes(), s.bondDenom)
			Expect(err).To(BeNil())
			differentAddrFinalBalance := balRes.Balance
			Expect(differentAddrFinalBalance.Amount).To(Equal(diffAddrInitialBalance.Amount))
		})

		It("should claim rewards successfully", func() {
			callArgs.Args = []interface{}{contractAddr, uint32(2)}

			logCheckArgs := passCheck.
				WithExpEvents(distribution.EventTypeClaimRewards)

			_, _, err := s.factory.CallContractAndCheckLogs(
				s.keyring.GetPrivKey(0),
				txArgs,
				callArgs,
				logCheckArgs,
			)
			Expect(err).To(BeNil(), "error while calling the smart contract: %v", err)
			Expect(s.network.NextBlock()).To(BeNil())

			// balance should remain unchanged
			balRes, err := s.grpcHandler.GetBalanceFromBank(contractAccAddr, s.bondDenom)
			Expect(err).To(BeNil())
			finalBalance := balRes.Balance
			Expect(finalBalance.Amount.GT(initialBalance.Amount)).To(BeTrue(), "expected final balance to be greater than initial balance after claiming rewards")
		})

		Context("Table driven tests", func() {
			BeforeEach(func() {
				callArgs.MethodName = "testClaimRewardsWithTransfer"

				// send some funds to the contract
				err = testutils.FundAccountWithBaseDenom(s.factory, s.network, s.keyring.GetKey(0), contractAddr.Bytes(), math.NewInt(1e18))
				Expect(err).To(BeNil())
				Expect(s.network.NextBlock()).To(BeNil())

				// make a delegation with key 1
				err = s.factory.Delegate(s.keyring.GetKey(1).Priv, s.network.GetValidators()[0].OperatorAddress, sdk.NewCoin(s.bondDenom, math.NewInt(1e18)))
				Expect(err).To(BeNil())
				Expect(s.network.NextBlock()).To(BeNil())

				// wait to accrue some rewards for key 1
				_, err := testutils.WaitToAccrueRewards(s.network, s.grpcHandler, s.keyring.GetAccAddr(1).String(), minExpRewardOrCommission)
				Expect(err).To(BeNil())
			})

			DescribeTable("claimRewards with transfer to withdrawer", func(tc testCase) {
				txSender := s.keyring.GetAccAddr(1)
				txSenderKey := s.keyring.GetPrivKey(1)

				txSenderInitialBalance := s.network.App.BankKeeper.GetBalance(s.network.GetContext(), txSender, s.bondDenom)
				contractInitialBalance := s.network.App.BankKeeper.GetBalance(s.network.GetContext(), contractAccAddr, s.bondDenom)

				// get the pending rewards to claim
				res, err := s.grpcHandler.GetDelegationTotalRewards(contractAccAddr.String())
				Expect(err).To(BeNil())
				expRewards := res.Total.AmountOf(s.bondDenom).TruncateInt()

				callArgs.Args = []interface{}{uint32(2), tc.before, tc.after}

				logCheckArgs := passCheck.
					WithExpEvents(distribution.EventTypeClaimRewards)
				txArgs.GasLimit = 400_000 // set gas limit to avoid out of gas error
				_, evmRes, err := s.factory.CallContractAndCheckLogs(
					txSenderKey,
					txArgs,
					callArgs,
					logCheckArgs,
				)
				Expect(err).To(BeNil(), "error while calling the smart contract: %v", err)
				err = s.network.NextBlock()
				Expect(err).To(BeNil())

				fees := math.NewIntFromUint64(evmRes.GasUsed).Mul(math.NewIntFromBigInt(txArgs.GasPrice))

				// calculate the transferred amt during the call
				contractTransferredAmt := math.ZeroInt()
				for _, transferred := range []bool{tc.before, tc.after} {
					if transferred {
						contractTransferredAmt = contractTransferredAmt.AddRaw(15)
					}
				}

				// check balances
				expContractFinalBalance := contractInitialBalance.Amount.Sub(contractTransferredAmt).Add(expRewards)
				expTxSenderFinalBalance := txSenderInitialBalance.Amount.Sub(fees).Add(contractTransferredAmt)

				contractFinalBalance := s.network.App.BankKeeper.GetBalance(s.network.GetContext(), contractAccAddr, s.bondDenom)
				Expect(contractFinalBalance.Amount).To(Equal(expContractFinalBalance), "expected final balance to be greater than initial balance after claiming rewards")

				txSenderFinalBalance := s.network.App.BankKeeper.GetBalance(s.network.GetContext(), txSender, s.bondDenom)
				Expect(txSenderFinalBalance.Amount).To(Equal(expTxSenderFinalBalance), "expected final balance to be greater than initial balance after claiming rewards")
			},
				Entry("claim rewards with transfer to withdrawer before and after precompile call", testCase{
					before: true,
					after:  true,
				}),
				Entry("claim rewards with transfer to withdrawer before precompile call", testCase{
					before: true,
					after:  false,
				}),
				Entry("claim rewards with transfer to withdrawer after precompile call", testCase{
					before: false,
					after:  true,
				}),
			)
		})
	})

	Context("tryClaimRewards", func() {
		var (
			// initialBalance is the initial balance of the delegator
			initialBalance *sdk.Coin
			// diffAddrInitialBalance is the initial balance of the different address
			// diffInitialBalance *sdk.Coin
			accruedRewardsAmt math.Int
		)

		BeforeEach(func() {
			// fund the diffAddr
			err := testutils.FundAccountWithBaseDenom(s.factory, s.network, s.keyring.GetKey(0), differentAddr.Bytes(), math.NewInt(2e18))
			Expect(err).To(BeNil())
			Expect(s.network.NextBlock()).To(BeNil())

			// make a delegation
			err = s.factory.Delegate(diffKey, s.network.GetValidators()[0].OperatorAddress, sdk.NewCoin(s.bondDenom, math.NewInt(1e18)))
			Expect(err).To(BeNil())
			Expect(s.network.NextBlock()).To(BeNil())

			// wait to accrue some rewards for s.keyring.GetAddr(0) & another address
			_, err = testutils.WaitToAccrueRewards(s.network, s.grpcHandler, sdk.AccAddress(differentAddr.Bytes()).String(), minExpRewardOrCommission)
			Expect(err).To(BeNil())

			// check if s.keyring.GetAddr(0) accrued rewards too
			res, err := s.grpcHandler.GetDelegationTotalRewards(s.keyring.GetAccAddr(0).String())
			Expect(err).To(BeNil())

			accruedRewardsAmt = res.Total.AmountOf(s.bondDenom).TruncateInt()
			Expect(accruedRewardsAmt.IsPositive()).To(BeTrue())

			balRes, err := s.grpcHandler.GetBalanceFromBank(s.keyring.GetAccAddr(0), s.bondDenom)
			Expect(err).To(BeNil())
			initialBalance = balRes.Balance

			// populate default arguments
			callArgs.MethodName = "testTryClaimRewards"
			txArgs.GasPrice = gasPrice.BigInt()
		})
		It("should claim rewards successfully", func() {
			callArgs.Args = []interface{}{s.keyring.GetAddr(0), uint32(10)}

			// no logs should be emitted since the precompile call runs out of gas
			logCheckArgs := passCheck //.
			//	WithExpEvents(distribution.EventTypeClaimRewards)

			res, err := s.grpcHandler.GetDelegationTotalRewards(s.keyring.GetAccAddr(0).String())
			Expect(err).To(BeNil())

			accruedRewardsAmt = res.Total.AmountOf(s.bondDenom).TruncateInt()
			Expect(accruedRewardsAmt.IsPositive()).To(BeTrue())

			// set gas such that the internal keeper function called by the precompile fails out mid-execution
			txArgs.GasLimit = 80_000
			_, _, err = s.factory.CallContractAndCheckLogs(
				s.keyring.GetPrivKey(0),
				txArgs,
				callArgs,
				logCheckArgs,
			)
			Expect(err).To(BeNil(), "error while calling the smart contract: %v", err)
			Expect(s.network.NextBlock()).To(BeNil())

			balRes, err := s.grpcHandler.GetBalanceFromBank(s.keyring.GetAccAddr(0), s.bondDenom)
			Expect(err).To(BeNil())
			finalBalance := balRes.Balance
			expectedGasCost := math.NewInt(79_416_000_000_000)
			Expect(finalBalance.Amount.Equal(initialBalance.Amount.Sub(expectedGasCost))).To(BeTrue(), "expected final balance must be initial balance minus any gas spent")

			res, err = s.grpcHandler.GetDelegationTotalRewards(s.keyring.GetAccAddr(0).String())
			Expect(err).To(BeNil())

			// accrued rewards should still be increasing
			secondAccruedRewardsAmt := res.Total.AmountOf(s.bondDenom).TruncateInt()
			Expect(secondAccruedRewardsAmt.IsPositive()).To(BeTrue())
			Expect(secondAccruedRewardsAmt.GTE(accruedRewardsAmt)).To(BeTrue())
		})
	})

	Context("claimRewards with contract as delegator", func() {
		var (
			initialBalance    *sdk.Coin
			accruedRewardsAmt math.Int
		)

		BeforeEach(func() { //nolint:dupl
			// send funds to the contract
			err := testutils.FundAccountWithBaseDenom(s.factory, s.network, s.keyring.GetKey(0), contractAddr.Bytes(), math.NewInt(2e18))
			Expect(err).To(BeNil())
			Expect(s.network.NextBlock()).To(BeNil())

			stkPrecompile, err := s.getStakingPrecompile()
			Expect(err).To(BeNil())
			// make a delegation with contract as delegator
			logCheck := testutil.LogCheckArgs{
				ExpPass:   true,
				ABIEvents: stkPrecompile.ABI.Events,
				ExpEvents: []string{staking.EventTypeDelegate},
			}
			txArgs.GasLimit = 500_000
			_, _, err = s.factory.CallContractAndCheckLogs(
				s.keyring.GetPrivKey(0),
				txArgs,
				factory.CallArgs{
					ContractABI: distrCallerContract.ABI,
					MethodName:  "testDelegateFromContract",
					Args: []interface{}{
						s.network.GetValidators()[0].OperatorAddress,
						big.NewInt(1e18),
					},
				},
				logCheck,
			)
			Expect(err).To(BeNil())
			Expect(s.network.NextBlock()).To(BeNil())

			// wait to accrue some rewards for contract address
			rwRes, err := testutils.WaitToAccrueRewards(s.network, s.grpcHandler, sdk.AccAddress(contractAddr.Bytes()).String(), minExpRewardOrCommission)
			Expect(err).To(BeNil())

			// contract's accrued rewards amt
			accruedRewardsAmt = rwRes.AmountOf(s.bondDenom).TruncateInt()

			balRes, err := s.grpcHandler.GetBalanceFromBank(contractAddr.Bytes(), s.bondDenom)
			Expect(err).To(BeNil())
			initialBalance = balRes.Balance

			// populate default arguments
			callArgs.MethodName = "testClaimRewards"
		})

		It("should withdraw rewards successfully", func() {
			balRes, err := s.grpcHandler.GetBalanceFromBank(s.keyring.GetAccAddr(0), s.bondDenom)
			Expect(err).To(BeNil())
			signerInitialBalance := balRes.Balance

			callArgs.Args = []interface{}{contractAddr, uint32(2)}
			txArgs.GasPrice = gasPrice.BigInt()

			logCheckArgs := passCheck.WithExpEvents(distribution.EventTypeClaimRewards)

			res, _, err := s.factory.CallContractAndCheckLogs(
				s.keyring.GetPrivKey(0),
				txArgs,
				callArgs,
				logCheckArgs,
			)
			Expect(err).To(BeNil(), "error while calling the smart contract: %v", err)
			Expect(s.network.NextBlock()).To(BeNil())

			// tx signer should have paid the fees
			fees := gasPrice.Mul(math.NewInt(res.GasUsed))
			balRes, err = s.grpcHandler.GetBalanceFromBank(s.keyring.GetAccAddr(0), s.bondDenom)
			Expect(err).To(BeNil())
			signerFinalBalance := balRes.Balance
			Expect(signerFinalBalance.Amount).To(Equal(signerInitialBalance.Amount.Sub(fees)))

			// contract's balance should increase
			balRes, err = s.grpcHandler.GetBalanceFromBank(contractAddr.Bytes(), s.bondDenom)
			Expect(err).To(BeNil())
			finalBalance := balRes.Balance
			Expect(finalBalance.Amount).To(Equal(initialBalance.Amount.Add(accruedRewardsAmt)), "expected final balance to be greater than initial balance after withdrawing rewards")
		})

		It("should withdraw rewards successfully to a different address", func() {
			balanceRes, err := s.grpcHandler.GetBalanceFromBank(s.keyring.GetAccAddr(0), s.bondDenom)
			Expect(err).To(BeNil())
			signerInitialBalance := balanceRes.Balance

			balRes, err := s.grpcHandler.GetBalanceFromBank(differentAddr.Bytes(), s.bondDenom)
			Expect(err).To(BeNil())
			withdrawerInitialBalance := balRes.Balance

			balRes, err = s.grpcHandler.GetBalanceFromBank(contractAddr.Bytes(), s.bondDenom)
			Expect(err).To(BeNil())
			contractInitialBalance := balRes.Balance

			txArgs.GasPrice = gasPrice.BigInt()

			// Set new withdrawer address for the contract
			setWithdrawCheck := passCheck.WithExpEvents(distribution.EventTypeSetWithdrawAddress)
			res1, _, err := s.factory.CallContractAndCheckLogs(
				s.keyring.GetPrivKey(0),
				txArgs,
				factory.CallArgs{
					ContractABI: distrCallerContract.ABI,
					MethodName:  "testSetWithdrawAddressFromContract",
					Args:        []interface{}{differentAddr.String()},
				},
				setWithdrawCheck,
			)
			Expect(err).To(BeNil(), "error while calling the smart contract: %v", err)
			Expect(s.network.NextBlock()).To(BeNil())

			callArgs.Args = []interface{}{contractAddr, uint32(2)}

			logCheckArgs := passCheck.WithExpEvents(distribution.EventTypeClaimRewards)

			rwRes, err := s.grpcHandler.GetDelegationRewards(sdk.AccAddress(contractAddr.Bytes()).String(), s.network.GetValidators()[0].OperatorAddress)
			Expect(err).To(BeNil())
			accruedRewardsAmt = rwRes.Rewards.AmountOf(s.bondDenom).TruncateInt()

			txArgs.GasLimit = 200_000
			res2, _, err := s.factory.CallContractAndCheckLogs(
				s.keyring.GetPrivKey(0),
				txArgs,
				callArgs,
				logCheckArgs,
			)
			Expect(err).To(BeNil(), "error while calling the smart contract: %v", err)
			Expect(s.network.NextBlock()).To(BeNil())

			// signer balance should decrease - paid for fees
			fees := gasPrice.Mul(math.NewInt(res1.GasUsed)).Add(gasPrice.Mul(math.NewInt(res2.GasUsed)))

			balRes, err = s.grpcHandler.GetBalanceFromBank(s.keyring.GetAccAddr(0), s.bondDenom)
			Expect(err).To(BeNil())
			signerFinalBalance := balRes.Balance
			Expect(signerFinalBalance.Amount).To(Equal(signerInitialBalance.Amount.Sub(fees)), "expected signer's final balance to be less than initial balance after withdrawing rewards")

			// withdrawer balance should increase
			balRes, err = s.grpcHandler.GetBalanceFromBank(differentAddr.Bytes(), s.bondDenom)
			Expect(err).To(BeNil())
			withdrawerFinalBalance := balRes.Balance
			Expect(withdrawerFinalBalance.Amount).To(Equal(withdrawerInitialBalance.Amount.Add(accruedRewardsAmt)))

			// contract balance should remain unchanged
			balRes, err = s.grpcHandler.GetBalanceFromBank(contractAddr.Bytes(), s.bondDenom)
			Expect(err).To(BeNil())
			contractFinalBalance := balRes.Balance
			Expect(contractFinalBalance.Amount).To(Equal(contractInitialBalance.Amount))
		})
	})

	Context("depositValidatorRewardsPool", func() {
		var depositAmt *big.Int

		BeforeEach(func() { //nolint:dupl
			depositAmt = big.NewInt(1_000_000)

			// populate default arguments
			callArgs.MethodName = "testDepositValidatorRewardsPool"
		})

		When("depositor is different from the depositing contract", func() {
			It("should fail to deposit rewards to the validator rewards pool", func() {
				callArgs.Args = []interface{}{
					differentAddr,
					s.network.GetValidators()[0].OperatorAddress,
					[]cmn.Coin{
						{Denom: s.bondDenom, Amount: depositAmt},
					},
				}
				txArgs.GasPrice = gasPrice.BigInt()

				failureCheck := defaultLogCheck.WithErrContains(vm.ErrExecutionReverted.Error())

				_, _, err := s.factory.CallContractAndCheckLogs(
					s.keyring.GetPrivKey(0),
					txArgs,
					callArgs,
					failureCheck,
				)
				Expect(err).To(BeNil(), "error while calling the smart contract: %v", err)
				Expect(s.network.NextBlock()).To(BeNil())

				// check that the contract balance didn't change
				balRes, err := s.grpcHandler.GetBalanceFromBank(s.keyring.GetAccAddr(0), s.bondDenom)
				Expect(err).To(BeNil())
				signerFinalBalance := balRes.Balance
				Expect(signerFinalBalance.Amount).To(Equal(signerFinalBalance.Amount))
			})
		})

		// Specific BeforeEach for table-driven tests
		Context("Table-driven tests for DepositValidatorRewardsPool", func() {
			BeforeEach(func() {
				callArgs.MethodName = "testDepositValidatorRewardsPoolWithTransfer"

				// send some funds to the contract
				err := testutils.FundAccountWithBaseDenom(s.factory, s.network, s.keyring.GetKey(0), contractAddr.Bytes(), math.NewInt(2e18))
				Expect(err).To(BeNil())
				Expect(s.network.NextBlock()).To(BeNil())
			})

			DescribeTable("deposit vaidator rewards pool with internal transfers to delegator - should withdraw rewards successfully to the withdrawer address",
				func(tc testCase) {
					txSender := s.keyring.GetAccAddr(0)
					txSenderKey := s.keyring.GetPrivKey(0)

					balRes, err := s.grpcHandler.GetBalanceFromBank(contractAccAddr, s.bondDenom)
					Expect(err).To(BeNil())
					contractInitialBalance := balRes.Balance
					balRes, err = s.grpcHandler.GetBalanceFromBank(txSender, s.bondDenom)
					Expect(err).To(BeNil())
					txSenderInitialBalance := balRes.Balance

					callArgs.Args = []interface{}{
						s.network.GetValidators()[0].OperatorAddress,
						[]cmn.Coin{
							{Denom: s.bondDenom, Amount: depositAmt},
						},
						tc.before,
						tc.after,
					}

					txArgs.GasPrice = gasPrice.BigInt()

					logCheckArgs := passCheck.
						WithExpEvents(distribution.EventTypeDepositValidatorRewardsPool)

					res, _, err := s.factory.CallContractAndCheckLogs(
						txSenderKey,
						txArgs,
						callArgs,
						logCheckArgs,
					)
					Expect(err).To(BeNil(), "error while calling the smart contract: %v", err)
					Expect(s.network.NextBlock()).To(BeNil(), "error on NextBlock: %v", err)

					fees := math.NewIntFromBigInt(txArgs.GasPrice).MulRaw(res.GasUsed)

					// check balances
					contractTransferredAmt := math.ZeroInt()
					for _, transferred := range []bool{tc.before, tc.after} {
						if transferred {
							contractTransferredAmt = contractTransferredAmt.AddRaw(15)
						}
					}
					// contract balance be updated according to the transferred amount and deposit amount
					balRes, err = s.grpcHandler.GetBalanceFromBank(contractAddr.Bytes(), s.bondDenom)
					Expect(err).To(BeNil())
					contractFinalBalance := balRes.Balance
					Expect(contractFinalBalance.Amount).To(Equal(
						contractInitialBalance.Amount.
							Sub(math.NewIntFromBigInt(depositAmt)).
							Sub(contractTransferredAmt)))

					// tx sender balance should be updated according to the transferred amount and fees
					balRes, err = s.grpcHandler.GetBalanceFromBank(txSender, s.bondDenom)
					Expect(err).To(BeNil())
					txSenderFinalBalance := balRes.Balance
					Expect(txSenderFinalBalance.Amount).To(Equal(
						txSenderInitialBalance.Amount.
							Sub(fees).
							Add(contractTransferredAmt)))
				},

				Entry("delegator == withdrawer - with internal transfers before and after precompile call", testCase{
					before: true,
					after:  true,
				}),

				Entry("delegator == withdrawer - with internal transfers before precompile call", testCase{
					before: true,
					after:  false,
				}),

				Entry("delegator == withdrawer - with internal transfers after precompile call", testCase{
					before: false,
					after:  true,
				}),
			)
		})
	})

	Context("depositValidatorRewardsPool with contract as depositor", func() {
		var (
			contractInitialBalance *sdk.Coin
			depositAmt             *big.Int
		)

		BeforeEach(func() { //nolint:dupl
			// send funds to the contract
			err := testutils.FundAccountWithBaseDenom(s.factory, s.network, s.keyring.GetKey(0), contractAddr.Bytes(), math.NewInt(2e18))
			Expect(err).To(BeNil())
			Expect(s.network.NextBlock()).To(BeNil())

			balRes, err := s.grpcHandler.GetBalanceFromBank(contractAddr.Bytes(), s.bondDenom)
			Expect(err).To(BeNil())
			contractInitialBalance = balRes.Balance

			depositAmt = big.NewInt(1_000_000)

			// populate default arguments
			callArgs.MethodName = "testDepositValidatorRewardsPool"
		})

		It("should deposit rewards to the validator rewards pool", func() {
			callArgs.Args = []interface{}{
				contractAddr,
				s.network.GetValidators()[0].OperatorAddress,
				[]cmn.Coin{
					{Denom: s.bondDenom, Amount: depositAmt},
				},
			}
			txArgs.GasPrice = gasPrice.BigInt()

			logCheckArgs := passCheck.WithExpEvents(distribution.EventTypeDepositValidatorRewardsPool)

			_, _, err := s.factory.CallContractAndCheckLogs(
				s.keyring.GetPrivKey(0),
				txArgs,
				callArgs,
				logCheckArgs,
			)
			Expect(err).To(BeNil(), "error while calling the smart contract: %v", err)
			Expect(s.network.NextBlock()).To(BeNil())

			// tx signer should have paid the fees
			balRes, err := s.grpcHandler.GetBalanceFromBank(contractAddr.Bytes(), s.bondDenom)
			Expect(err).To(BeNil())
			contractFinalBalance := balRes.Balance
			Expect(contractFinalBalance.Amount).To(Equal(contractInitialBalance.Amount.Sub(math.NewIntFromBigInt(depositAmt))))
		})
	})

	Context("Forbidden operations", func() {
		It("should revert state: modify withdraw address & then try to withdraw rewards corresponding to another user", func() {
			// check signer address balance should've decreased (fees paid)
			balanceRes, err := s.grpcHandler.GetBalanceFromBank(s.keyring.GetAccAddr(0), s.bondDenom)
			Expect(err).To(BeNil())
			initBalanceAmt := balanceRes.Balance.Amount

			_, err = testutils.WaitToAccrueRewards(s.network, s.grpcHandler, s.keyring.GetAccAddr(0).String(), minExpRewardOrCommission)
			Expect(err).To(BeNil())

			callArgs.MethodName = "testRevertState"
			callArgs.Args = []interface{}{
				differentAddr.String(), differentAddr, s.network.GetValidators()[0].OperatorAddress,
			}

			_, _, err = s.factory.CallContractAndCheckLogs(
				s.keyring.GetPrivKey(0),
				txArgs,
				callArgs,
				execRevertedCheck,
			)
			Expect(err).To(BeNil(), "error while calling the smart contract: %v", err)
			Expect(s.network.NextBlock()).To(BeNil())

			// check withdraw address didn't change
			res, err := s.grpcHandler.GetDelegatorWithdrawAddr(s.keyring.GetAccAddr(0).String())
			Expect(err).To(BeNil(), "error while calling the precompile")
			Expect(res.WithdrawAddress).To(Equal(s.keyring.GetAccAddr(0).String()))

			// check signer address balance should've decreased (fees paid)
			balanceRes, err = s.grpcHandler.GetBalanceFromBank(s.keyring.GetAccAddr(0), s.bondDenom)
			Expect(err).To(BeNil())
			Expect(balanceRes.Balance.Amount.LTE(initBalanceAmt)).To(BeTrue())

			// check other address' balance remained unchanged
			balanceRes, err = s.grpcHandler.GetBalanceFromBank(differentAddr.Bytes(), s.bondDenom)
			Expect(err).To(BeNil())
			Expect(balanceRes.Balance.Amount).To(Equal(math.ZeroInt()))
		})

		It("should not allow to call SetWithdrawAddress using delegatecall", func() {
			callArgs.MethodName = "delegateCallSetWithdrawAddress"
			callArgs.Args = []interface{}{s.keyring.GetAddr(0), differentAddr.String()}

			_, _, err := s.factory.CallContractAndCheckLogs(
				s.keyring.GetPrivKey(0),
				txArgs,
				callArgs,
				execRevertedCheck,
			)
			Expect(err).To(BeNil(), "error while calling the smart contract: %v", err)
			Expect(s.network.NextBlock()).To(BeNil())

			// check withdraw address didn't change
			res, err := s.grpcHandler.GetDelegatorWithdrawAddr(s.keyring.GetAccAddr(0).String())
			Expect(err).To(BeNil(), "error while calling the precompile")
			Expect(res.WithdrawAddress).To(Equal(s.keyring.GetAccAddr(0).String()))
		})

		It("should not allow to call txs (SetWithdrawAddress) using staticcall", func() {
			callArgs.MethodName = "staticCallSetWithdrawAddress"
			callArgs.Args = []interface{}{s.keyring.GetAddr(0), differentAddr.String()}

			_, _, err := s.factory.CallContractAndCheckLogs(
				s.keyring.GetPrivKey(0),
				txArgs,
				callArgs,
				execRevertedCheck,
			)
			Expect(err).To(BeNil(), "error while calling the smart contract: %v", err)
			Expect(s.network.NextBlock()).To(BeNil())
			// check withdraw address didn't change
			res, err := s.grpcHandler.GetDelegatorWithdrawAddr(s.keyring.GetAccAddr(0).String())
			Expect(err).To(BeNil(), "error while calling the precompile")
			Expect(res.WithdrawAddress).To(Equal(s.keyring.GetAccAddr(0).String()))
		})
	})

	// ===================================
	//				QUERIES
	// ===================================
	Context("Distribution precompile queries", Ordered, func() {
		It("should get validator distribution info", func() {
			// fund validator account to make self-delegation
			err := testutils.FundAccountWithBaseDenom(s.factory, s.network, s.keyring.GetKey(0), s.validatorsKeys[0].AccAddr, math.NewInt(1e17))
			Expect(err).To(BeNil())
			// persist changes
			Expect(s.network.NextBlock()).To(BeNil())

			opAddr := s.network.GetValidators()[0].OperatorAddress
			// use the validator priv key
			// make a self delegation
			err = s.factory.Delegate(s.validatorsKeys[0].Priv, opAddr, sdk.NewCoin(s.bondDenom, math.NewInt(1)))
			Expect(err).To(BeNil())
			// persist changes
			Expect(s.network.NextBlock()).To(BeNil())

			callArgs.MethodName = "getValidatorDistributionInfo"
			callArgs.Args = []interface{}{opAddr}
			txArgs.GasLimit = 200_000

			_, ethRes, err := s.factory.CallContractAndCheckLogs(
				s.validatorsKeys[0].Priv,
				txArgs,
				callArgs,
				passCheck,
			)
			Expect(err).To(BeNil(), "error while calling the smart contract: %v", err)

			var out distribution.ValidatorDistributionInfoOutput
			err = s.precompile.UnpackIntoInterface(&out, distribution.ValidatorDistributionInfoMethod, ethRes.Ret)
			Expect(err).To(BeNil())

			expAddr := s.validatorsKeys[0].AccAddr.String()

			Expect(expAddr).To(Equal(out.DistributionInfo.OperatorAddress))
			Expect(1).To(Equal(len(out.DistributionInfo.Commission)))
			Expect(1).To(Equal(len(out.DistributionInfo.SelfBondRewards)))
		})

		It("should get validator outstanding rewards", func() {
			opAddr := s.network.GetValidators()[0].OperatorAddress
			callArgs.MethodName = "getValidatorOutstandingRewards"
			callArgs.Args = []interface{}{opAddr}

			_, err := testutils.WaitToAccrueRewards(s.network, s.grpcHandler, s.keyring.GetAccAddr(0).String(), minExpRewardOrCommission)
			Expect(err).To(BeNil(), "error while calling the precompile")

			_, ethRes, err := s.factory.CallContractAndCheckLogs(
				s.keyring.GetPrivKey(0),
				txArgs,
				callArgs,
				passCheck,
			)
			Expect(err).To(BeNil(), "error while calling the smart contract: %v", err)

			var rewards []cmn.DecCoin
			err = s.precompile.UnpackIntoInterface(&rewards, distribution.ValidatorOutstandingRewardsMethod, ethRes.Ret)
			Expect(err).To(BeNil())
			Expect(len(rewards)).To(Equal(1))
			Expect(uint8(18)).To(Equal(rewards[0].Precision))
			Expect(s.bondDenom).To(Equal(rewards[0].Denom))

			res, err := s.grpcHandler.GetValidatorOutstandingRewards(opAddr)
			Expect(err).To(BeNil())

			expRewardsAmt := res.Rewards.Rewards.AmountOf(s.bondDenom).TruncateInt()
			Expect(expRewardsAmt.IsPositive()).To(BeTrue())
			Expect(rewards[0].Amount).To(Equal(expRewardsAmt.BigInt()))
		})

		Context("get validator commission", func() {
			BeforeEach(func() {
				callArgs.MethodName = "getValidatorCommission"
				callArgs.Args = []interface{}{s.network.GetValidators()[0].OperatorAddress}
			})

			// // TODO: currently does not work because the minting happens on the Beginning of each block
			// // In future SDK releases this will be possible to adjust by passing a custom `MintFn` -> check
			// // https://docs.cosmos.network/main/build/modules/mint#epoch-minting
			//
			// It("should not get commission - validator without commission", func() {
			//	// fund validator account to claim commission (if any)
			//	err = testutils.FundAccountWithBaseDenom(s.factory, s.network, s.keyring.GetKey(0), s.validatorsKeys[0].AccAddr, math.NewInt(1e18))
			//	Expect(err).To(BeNil())
			//	Expect(s.network.NextBlock()).To(BeNil())
			//
			//	// withdraw validator commission
			//	err = s.factory.WithdrawValidatorCommission(s.validatorsKeys[0].Priv)
			//	Expect(err).To(BeNil())
			//	Expect(s.network.NextBlock()).To(BeNil())
			//
			//	_, ethRes, err := s.factory.CallContractAndCheckLogs(
			//		s.keyring.GetPrivKey(0),
			//		txArgs,
			//		callArgs,
			//		passCheck,
			//	)
			//	Expect(err).To(BeNil(), "error while calling the smart contract: %v", err)
			//
			//	var commission []cmn.DecCoin
			//	err = s.precompile.UnpackIntoInterface(&commission, distribution.ValidatorCommissionMethod, ethRes.Ret)
			//	Expect(err).To(BeNil())
			//	Expect(len(commission)).To(Equal(1))
			//	Expect(commission[0].Amount.Int64()).To(Equal(int64(0)))
			// })

			It("should get commission - validator with commission", func() {
				_, err = testutils.WaitToAccrueCommission(s.network, s.grpcHandler, s.network.GetValidators()[0].OperatorAddress, minExpRewardOrCommission)
				Expect(err).To(BeNil())

				commRes, err := s.grpcHandler.GetValidatorCommission(s.network.GetValidators()[0].OperatorAddress)
				Expect(err).To(BeNil())

				accruedCommission := commRes.Commission.Commission

				_, ethRes, err := s.factory.CallContractAndCheckLogs(
					s.keyring.GetPrivKey(0),
					txArgs,
					callArgs,
					passCheck,
				)
				Expect(err).To(BeNil(), "error while calling the smart contract: %v", err)

				var commission []cmn.DecCoin
				err = s.precompile.UnpackIntoInterface(&commission, distribution.ValidatorCommissionMethod, ethRes.Ret)
				Expect(err).To(BeNil())
				Expect(len(commission)).To(Equal(1))
				Expect(uint8(18)).To(Equal(commission[0].Precision))
				Expect(s.bondDenom).To(Equal(commission[0].Denom))

				accruedCommissionAmt := accruedCommission.AmountOf(s.bondDenom).TruncateInt()

				Expect(commission[0].Amount).To(Equal(accruedCommissionAmt.BigInt()))
			})
		})

		Context("get validator slashing events", Ordered, func() {
			BeforeEach(func() {
				callArgs.MethodName = "getValidatorSlashes"
				callArgs.Args = []interface{}{
					s.network.GetValidators()[0].OperatorAddress,
					uint64(1), uint64(5),
					query.PageRequest{},
				}
			})

			AfterEach(func() {
				// NOTE: The first test case will not have the slashes
				// so keep this in mind when adding/removing new testcases
				s.withValidatorSlashes = true
			})

			AfterAll(func() {
				s.withValidatorSlashes = false
			})

			It("should not get slashing events - validator without slashes", func() {
				_, ethRes, err := s.factory.CallContractAndCheckLogs(
					s.keyring.GetPrivKey(0),
					txArgs,
					callArgs,
					passCheck,
				)
				Expect(err).To(BeNil(), "error while calling the smart contract: %v", err)

				var out distribution.ValidatorSlashesOutput
				err = s.precompile.UnpackIntoInterface(&out, distribution.ValidatorSlashesMethod, ethRes.Ret)
				Expect(err).To(BeNil())
				Expect(len(out.Slashes)).To(Equal(0))
			})

			It("should get slashing events - validator with slashes (default pagination)", func() {
				_, ethRes, err := s.factory.CallContractAndCheckLogs(
					s.keyring.GetPrivKey(0),
					txArgs,
					callArgs,
					passCheck,
				)
				Expect(err).To(BeNil(), "error while calling the smart contract: %v", err)

				var out distribution.ValidatorSlashesOutput
				err = s.precompile.UnpackIntoInterface(&out, distribution.ValidatorSlashesMethod, ethRes.Ret)
				Expect(err).To(BeNil())
				Expect(len(out.Slashes)).To(Equal(2))
				// expected values according to the values used on test setup (custom genesis)
				for _, s := range out.Slashes {
					Expect(s.Fraction.Value).To(Equal(math.LegacyNewDecWithPrec(5, 2).BigInt()))
					Expect(s.ValidatorPeriod).To(Equal(uint64(1)))
				}
				Expect(uint64(2)).To(Equal(out.PageResponse.Total))
				Expect(out.PageResponse.NextKey).To(BeEmpty())
			})

			It("should get slashing events - validator with slashes w/pagination", func() {
				// set pagination
				callArgs.Args = []interface{}{
					s.network.GetValidators()[0].OperatorAddress,
					uint64(1), uint64(5),
					query.PageRequest{
						Limit:      1,
						CountTotal: true,
					},
				}

				_, ethRes, err := s.factory.CallContractAndCheckLogs(
					s.keyring.GetPrivKey(0),
					txArgs,
					callArgs,
					passCheck,
				)
				Expect(err).To(BeNil(), "error while calling the smart contract: %v", err)

				var out distribution.ValidatorSlashesOutput
				err = s.precompile.UnpackIntoInterface(&out, distribution.ValidatorSlashesMethod, ethRes.Ret)
				Expect(err).To(BeNil())
				Expect(len(out.Slashes)).To(Equal(1))
				Expect(out.Slashes[0].Fraction.Value).To(Equal(math.LegacyNewDecWithPrec(5, 2).BigInt()))
				Expect(out.Slashes[0].ValidatorPeriod).To(Equal(uint64(1)))
				Expect(uint64(2)).To(Equal(out.PageResponse.Total))
				Expect(out.PageResponse.NextKey).NotTo(BeEmpty())
			})
		})

		Context("get delegation rewards", func() {
			BeforeEach(func() {
				callArgs.MethodName = "getDelegationRewards"
				callArgs.Args = []interface{}{s.keyring.GetAddr(0), s.network.GetValidators()[0].OperatorAddress}
			})

			// // TODO: currently does not work because the minting happens on the Beginning of each block
			// // In future SDK releases this will be possible to adjust by passing a custom `MintFn` -> check
			// // https://docs.cosmos.network/main/build/modules/mint#epoch-minting
			//
			// It("should not get rewards - no rewards available", func() {
			//	// withdraw rewards if available
			//	err := s.factory.WithdrawDelegationRewards(s.keyring.GetPrivKey(0), s.network.GetValidators()[0].OperatorAddress)
			//	Expect(err).To(BeNil())
			//	Expect(s.network.NextBlock()).To(BeNil())
			//
			//	// add gas limit to avoid out of gas error
			//	txArgs.GasLimit = 200_000
			//	_, ethRes, err := s.factory.CallContractAndCheckLogs(
			//		s.keyring.GetPrivKey(0),
			//		txArgs,
			//		callArgs,
			//		passCheck,
			//	)
			//	Expect(err).To(BeNil(), "error while calling the smart contract: %v", err)
			//
			//	var rewards []cmn.DecCoin
			//	err = s.precompile.UnpackIntoInterface(&rewards, distribution.DelegationRewardsMethod, ethRes.Ret)
			//	Expect(err).To(BeNil())
			//	Expect(len(rewards)).To(Equal(0))
			// })

			It("should get rewards", func() {
				_, ethRes, err := s.factory.CallContractAndCheckLogs(
					s.keyring.GetPrivKey(0),
					txArgs,
					callArgs,
					passCheck,
				)
				Expect(err).To(BeNil(), "error while calling the smart contract: %v", err)

				var rewards []cmn.DecCoin
				err = s.precompile.UnpackIntoInterface(&rewards, distribution.DelegationRewardsMethod, ethRes.Ret)
				Expect(err).To(BeNil())
				Expect(len(rewards)).To(Equal(1))
				Expect(len(rewards)).To(Equal(1))
				Expect(rewards[0].Denom).To(Equal(s.bondDenom))
				Expect(rewards[0].Amount.Int64()).To(BeNumerically(">", 0), "expected rewards amount to be greater than 0")
			})
		})

		Context("get delegator's total rewards", func() {
			BeforeEach(func() {
				callArgs.MethodName = "getDelegationTotalRewards"
				callArgs.Args = []interface{}{s.keyring.GetAddr(0)}
			})

			// // TODO: currently does not work because the minting happens on the Beginning of each block
			// // In future SDK releases this will be possible to adjust by passing a custom `MintFn` -> check
			// // https://docs.cosmos.network/main/build/modules/mint#epoch-minting
			//
			// It("should not get rewards - no rewards available", func() {
			//	// Create a delegation
			//	err := s.factory.Delegate(s.keyring.GetPrivKey(1), s.network.GetValidators()[0].OperatorAddress, sdk.NewCoin(s.bondDenom, math.NewInt(1)))
			//	Expect(err).To(BeNil())
			//	Expect(s.network.NextBlock()).To(BeNil())
			//
			//	callArgs.Args = []interface{}{s.keyring.GetAddr(1)}
			//	txArgs.GasLimit = 200_000 // set gas limit to avoid out of gas error
			//	_, ethRes, err := s.factory.CallContractAndCheckLogs(
			//		s.keyring.GetPrivKey(1),
			//		txArgs,
			//		callArgs,
			//		passCheck,
			//	)
			//	Expect(err).To(BeNil(), "error while calling the smart contract: %v", err)
			//
			//	var out distribution.DelegationTotalRewardsOutput
			//	err = s.precompile.UnpackIntoInterface(&out, distribution.DelegationTotalRewardsMethod, ethRes.Ret)
			//	Expect(err).To(BeNil())
			//	Expect(len(out.Rewards)).To(Equal(1))
			//	Expect(len(out.Rewards[0].Reward)).To(Equal(0))
			// })

			It("should get total rewards", func() {
				// wait to get rewards
				accruedRewards, err := testutils.WaitToAccrueRewards(s.network, s.grpcHandler, s.keyring.GetAccAddr(0).String(), minExpRewardOrCommission)
				Expect(err).To(BeNil())

				_, ethRes, err := s.factory.CallContractAndCheckLogs(
					s.keyring.GetPrivKey(0),
					txArgs,
					callArgs,
					passCheck,
				)
				Expect(err).To(BeNil(), "error while calling the smart contract: %v", err)

				var out distribution.DelegationTotalRewardsOutput

				err = s.precompile.UnpackIntoInterface(&out, distribution.DelegationTotalRewardsMethod, ethRes.Ret)
				Expect(err).To(BeNil())

				// The accrued rewards are based on 3 equal delegations to the existing 3 validators
				accruedRewardsAmt := accruedRewards.AmountOf(s.bondDenom)

				// the response order may change
				for _, or := range out.Rewards {
					Expect(1).To(Equal(len(or.Reward)))
					Expect(or.Reward[0].Denom).To(Equal(s.bondDenom))
					Expect(or.Reward[0].Amount.Int64()).To(BeNumerically(">", 0), "expected rewards amount to be greater than 0")
				}

				Expect(1).To(Equal(len(out.Total)))
				Expect(out.Total[0].Amount).To(Equal(accruedRewardsAmt.TruncateInt().BigInt()))
			})

			Context("query call with revert - all changes should revert to corresponding stateDB snapshot", func() {
				var (
					reverterContract           evmtypes.CompiledContract
					reverterAddr               common.Address
					testContractInitialBalance = math.NewInt(1000)
				)
				BeforeEach(func() {
					var err error
					// Deploy Reverter contract
					reverterContract, err = contracts.LoadReverterContract()
					Expect(err).To(BeNil(), "error while loading the Reverter contract")

					reverterAddr, err = s.factory.DeployContract(
						s.keyring.GetPrivKey(0),
						evmtypes.EvmTxArgs{}, // NOTE: passing empty struct to use default values
						factory.ContractDeploymentData{
							Contract: reverterContract,
						},
					)
					Expect(err).To(BeNil(), "error while deploying the smart contract: %v", err)
					// persist state change
					Expect(s.network.NextBlock()).To(BeNil())

					// send some funds to the Reverter contracts to transfer to the
					// delegator during the tx
					err = testutils.FundAccountWithBaseDenom(s.factory, s.network, s.keyring.GetKey(0), reverterAddr.Bytes(), testContractInitialBalance)
					Expect(err).To(BeNil(), "error while funding the smart contract: %v", err)
					Expect(s.network.NextBlock()).To(BeNil())
				})

				It("should revert the execution - Reverter contract", func() {
					args := factory.CallArgs{
						ContractABI: reverterContract.ABI,
						MethodName:  "run",
					}
					_, _, err = s.factory.CallContractAndCheckLogs(
						s.keyring.GetPrivKey(0),
						evmtypes.EvmTxArgs{
							To:       &reverterAddr,
							GasPrice: gasPrice.BigInt(),
						},
						args,
						execRevertedCheck,
					)
					Expect(err).To(BeNil(), "error while calling the smart contract: %v", err)

					balRes, err := s.grpcHandler.GetBalanceFromBank(reverterAddr.Bytes(), s.bondDenom)
					Expect(err).To(BeNil())

					contractFinalBalance := balRes.Balance
					Expect(contractFinalBalance.Amount).To(Equal(testContractInitialBalance))
				})
			})
		})

		Context("get all delegator validators", func() {
			BeforeEach(func() {
				callArgs.MethodName = "getDelegatorValidators"
				callArgs.Args = []interface{}{s.keyring.GetAddr(0)}
			})

			It("should get all validators a delegator has delegated to", func() {
				_, ethRes, err := s.factory.CallContractAndCheckLogs(
					s.keyring.GetPrivKey(0),
					txArgs,
					callArgs,
					passCheck,
				)
				Expect(err).To(BeNil(), "error while calling the smart contract: %v", err)

				var validators []string
				err = s.precompile.UnpackIntoInterface(&validators, distribution.DelegatorValidatorsMethod, ethRes.Ret)
				Expect(err).To(BeNil())
				Expect(3).To(Equal(len(validators)))
			})
		})

		Context("get withdraw address", func() {
			BeforeEach(func() {
				callArgs.MethodName = "getDelegatorWithdrawAddress"
				callArgs.Args = []interface{}{s.keyring.GetAddr(0)}
			})

			It("should get withdraw address", func() {
				_, ethRes, err := s.factory.CallContractAndCheckLogs(
					s.keyring.GetPrivKey(0),
					txArgs,
					callArgs,
					passCheck,
				)
				Expect(err).To(BeNil(), "error while calling the smart contract: %v", err)

				withdrawAddr, err := s.precompile.Unpack(distribution.DelegatorWithdrawAddressMethod, ethRes.Ret)
				Expect(err).To(BeNil())
				// get the bech32 encoding
				expAddr := sdk.AccAddress(s.keyring.GetAddr(0).Bytes())
				Expect(withdrawAddr[0]).To(Equal(expAddr.String()))
			})

			It("should call GetWithdrawAddress using staticcall", func() {
				callArgs.MethodName = "staticCallGetWithdrawAddress"
				callArgs.Args = []interface{}{s.keyring.GetAddr(0)}

				_, ethRes, err := s.factory.CallContractAndCheckLogs(
					s.keyring.GetPrivKey(0),
					txArgs,
					callArgs,
					passCheck,
				)
				Expect(err).To(BeNil(), "error while calling the smart contract: %v", err)

				withdrawAddr, err := s.precompile.Unpack(distribution.DelegatorWithdrawAddressMethod, ethRes.Ret)
				Expect(err).To(BeNil())
				// get the bech32 encoding
				expAddr := sdk.AccAddress(s.keyring.GetAddr(0).Bytes())
				Expect(withdrawAddr[0]).To(ContainSubstring(expAddr.String()))
			})
		})

		Context("get community pool coins", func() {
<<<<<<< HEAD
			var fundAmt *big.Int

			BeforeEach(func() {
				fundAmt = big.NewInt(1_000_000)
				txArgs.GasLimit = 200_000

				callArgs.MethodName = "testFundCommunityPool"
				callArgs.Args = []interface{}{
					s.keyring.GetAddr(0),
					[]cmn.Coin{
						{Denom: s.bondDenom, Amount: fundAmt},
					},
				}

				fundCheck := passCheck.WithExpEvents(distribution.EventTypeFundCommunityPool)

				_, _, err := s.factory.CallContractAndCheckLogs(
					s.keyring.GetPrivKey(0),
					txArgs,
					callArgs,
					fundCheck,
				)
				Expect(err).To(BeNil(), "error while calling the smart contract: %v", err)
				Expect(s.network.NextBlock()).To(BeNil())
			})

=======
>>>>>>> 73bc2435
			It("should get community pool coins", func() {
				callArgs.MethodName = "getCommunityPool"
				callArgs.Args = []interface{}{}

				_, ethRes, err := s.factory.CallContractAndCheckLogs(
					s.keyring.GetPrivKey(0),
					txArgs,
					callArgs,
					passCheck,
				)
				Expect(err).To(BeNil(), "error while calling the smart contract: %v", err)

				var coins []cmn.DecCoin
				err = s.precompile.UnpackIntoInterface(&coins, distribution.CommunityPoolMethod, ethRes.Ret)
				Expect(err).To(BeNil())
				Expect(len(coins)).To(Equal(1))
				Expect(s.bondDenom).To(Equal(coins[0].Denom))
			})
		})
	})
})<|MERGE_RESOLUTION|>--- conflicted
+++ resolved
@@ -3182,35 +3182,6 @@
 		})
 
 		Context("get community pool coins", func() {
-<<<<<<< HEAD
-			var fundAmt *big.Int
-
-			BeforeEach(func() {
-				fundAmt = big.NewInt(1_000_000)
-				txArgs.GasLimit = 200_000
-
-				callArgs.MethodName = "testFundCommunityPool"
-				callArgs.Args = []interface{}{
-					s.keyring.GetAddr(0),
-					[]cmn.Coin{
-						{Denom: s.bondDenom, Amount: fundAmt},
-					},
-				}
-
-				fundCheck := passCheck.WithExpEvents(distribution.EventTypeFundCommunityPool)
-
-				_, _, err := s.factory.CallContractAndCheckLogs(
-					s.keyring.GetPrivKey(0),
-					txArgs,
-					callArgs,
-					fundCheck,
-				)
-				Expect(err).To(BeNil(), "error while calling the smart contract: %v", err)
-				Expect(s.network.NextBlock()).To(BeNil())
-			})
-
-=======
->>>>>>> 73bc2435
 			It("should get community pool coins", func() {
 				callArgs.MethodName = "getCommunityPool"
 				callArgs.Args = []interface{}{}
