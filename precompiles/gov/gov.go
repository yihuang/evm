package gov

import (
	"embed"
	"fmt"

	"github.com/ethereum/go-ethereum/accounts/abi"
	"github.com/ethereum/go-ethereum/common"
	"github.com/ethereum/go-ethereum/core/tracing"
	"github.com/ethereum/go-ethereum/core/vm"

	cmn "github.com/cosmos/evm/precompiles/common"
	evmtypes "github.com/cosmos/evm/x/vm/types"

	"cosmossdk.io/log"
	storetypes "cosmossdk.io/store/types"

	"github.com/cosmos/cosmos-sdk/codec"
	sdk "github.com/cosmos/cosmos-sdk/types"
	govkeeper "github.com/cosmos/cosmos-sdk/x/gov/keeper"
)

var _ vm.PrecompiledContract = &Precompile{}

// Embed abi json file to the executable binary. Needed when importing as dependency.
//
//go:embed abi.json
var f embed.FS

// Precompile defines the precompiled contract for gov.
type Precompile struct {
	cmn.Precompile
	govKeeper govkeeper.Keeper
	codec     codec.Codec
}

// LoadABI loads the gov ABI from the embedded abi.json file
// for the gov precompile.
func LoadABI() (abi.ABI, error) {
	return cmn.LoadABI(f, "abi.json")
}

// NewPrecompile creates a new gov Precompile instance as a
// PrecompiledContract interface.
func NewPrecompile(
	govKeeper govkeeper.Keeper,
	codec codec.Codec,
) (*Precompile, error) {
	abi, err := LoadABI()
	if err != nil {
		return nil, err
	}

	p := &Precompile{
		Precompile: cmn.Precompile{
			ABI:                  abi,
			KvGasConfig:          storetypes.KVGasConfig(),
			TransientKVGasConfig: storetypes.TransientGasConfig(),
		},
		govKeeper: govKeeper,
		codec:     codec,
	}

	// SetAddress defines the address of the gov precompiled contract.
	p.SetAddress(common.HexToAddress(evmtypes.GovPrecompileAddress))

	return p, nil
}

// RequiredGas calculates the precompiled contract's base gas rate.
func (p Precompile) RequiredGas(input []byte) uint64 {
	// NOTE: This check avoid panicking when trying to decode the method ID
	if len(input) < 4 {
		return 0
	}
	methodID := input[:4]

	method, err := p.MethodById(methodID)
	if err != nil {
		// This should never happen since this method is going to fail during Run
		return 0
	}

	return p.Precompile.RequiredGas(input, p.IsTransaction(method))
}

// Run executes the precompiled contract gov methods defined in the ABI.
func (p Precompile) Run(evm *vm.EVM, contract *vm.Contract, readOnly bool) (bz []byte, err error) {
	ctx, stateDB, snapshot, method, initialGas, args, err := p.RunSetup(evm, contract, readOnly, p.IsTransaction)
	if err != nil {
		return nil, err
	}

	// This handles any out of gas errors that may occur during the execution of a precompile tx or query.
	// It avoids panics and returns the out of gas error so the EVM can continue gracefully.
	defer cmn.HandleGasError(ctx, contract, initialGas, &err, stateDB, snapshot)()

	return p.RunAtomic(snapshot, stateDB, func() ([]byte, error) {
		switch method.Name {
		// gov transactions
		case VoteMethod:
			bz, err = p.Vote(ctx, contract, stateDB, method, args)
		case VoteWeightedMethod:
<<<<<<< HEAD
			bz, err = p.VoteWeighted(ctx, evm.Origin, contract, stateDB, method, args)
		case SubmitProposalMethod:
			bz, err = p.SubmitProposal(ctx, evm.Origin, contract, stateDB, method, args)
		case DepositMethod:
			bz, err = p.Deposit(ctx, evm.Origin, contract, stateDB, method, args)
		case CancelProposalMethod:
			bz, err = p.CancelProposal(ctx, evm.Origin, contract, stateDB, method, args)
=======
			bz, err = p.VoteWeighted(ctx, contract, stateDB, method, args)
		case SubmitProposalMethod:
			bz, err = p.SubmitProposal(ctx, contract, stateDB, method, args)
		case DepositMethod:
			bz, err = p.Deposit(ctx, contract, stateDB, method, args)
		case CancelProposalMethod:
			bz, err = p.CancelProposal(ctx, contract, stateDB, method, args)
>>>>>>> 73bc2435

		// gov queries
		case GetVoteMethod:
			bz, err = p.GetVote(ctx, method, contract, args)
		case GetVotesMethod:
			bz, err = p.GetVotes(ctx, method, contract, args)
		case GetDepositMethod:
			bz, err = p.GetDeposit(ctx, method, contract, args)
		case GetDepositsMethod:
			bz, err = p.GetDeposits(ctx, method, contract, args)
		case GetTallyResultMethod:
			bz, err = p.GetTallyResult(ctx, method, contract, args)
		case GetProposalMethod:
			bz, err = p.GetProposal(ctx, method, contract, args)
		case GetProposalsMethod:
			bz, err = p.GetProposals(ctx, method, contract, args)
		case GetParamsMethod:
			bz, err = p.GetParams(ctx, method, contract, args)
		case GetConstitutionMethod:
			bz, err = p.GetConstitution(ctx, method, contract, args)
		default:
			return nil, fmt.Errorf(cmn.ErrUnknownMethod, method.Name)
		}

		if err != nil {
			return nil, err
		}

		cost := ctx.GasMeter().GasConsumed() - initialGas

		if !contract.UseGas(cost, nil, tracing.GasChangeCallPrecompiledContract) {
			return nil, vm.ErrOutOfGas
		}

		if err := p.AddJournalEntries(stateDB, snapshot); err != nil {
			return nil, err
		}

		return bz, nil
	})
}

// IsTransaction checks if the given method name corresponds to a transaction or query.
func (Precompile) IsTransaction(method *abi.Method) bool {
	switch method.Name {
	case VoteMethod, VoteWeightedMethod,
		SubmitProposalMethod, DepositMethod, CancelProposalMethod:
		return true
	default:
		return false
	}
}

// Logger returns a precompile-specific logger.
func (p Precompile) Logger(ctx sdk.Context) log.Logger {
	return ctx.Logger().With("evm extension", "gov")
}<|MERGE_RESOLUTION|>--- conflicted
+++ resolved
@@ -101,15 +101,6 @@
 		case VoteMethod:
 			bz, err = p.Vote(ctx, contract, stateDB, method, args)
 		case VoteWeightedMethod:
-<<<<<<< HEAD
-			bz, err = p.VoteWeighted(ctx, evm.Origin, contract, stateDB, method, args)
-		case SubmitProposalMethod:
-			bz, err = p.SubmitProposal(ctx, evm.Origin, contract, stateDB, method, args)
-		case DepositMethod:
-			bz, err = p.Deposit(ctx, evm.Origin, contract, stateDB, method, args)
-		case CancelProposalMethod:
-			bz, err = p.CancelProposal(ctx, evm.Origin, contract, stateDB, method, args)
-=======
 			bz, err = p.VoteWeighted(ctx, contract, stateDB, method, args)
 		case SubmitProposalMethod:
 			bz, err = p.SubmitProposal(ctx, contract, stateDB, method, args)
@@ -117,7 +108,6 @@
 			bz, err = p.Deposit(ctx, contract, stateDB, method, args)
 		case CancelProposalMethod:
 			bz, err = p.CancelProposal(ctx, contract, stateDB, method, args)
->>>>>>> 73bc2435
 
 		// gov queries
 		case GetVoteMethod:
