package gov_test

import (
	"math/big"

	"github.com/ethereum/go-ethereum/accounts/abi"
	"github.com/ethereum/go-ethereum/common"
	ethtypes "github.com/ethereum/go-ethereum/core/types"
	"github.com/ethereum/go-ethereum/core/vm"
	"github.com/holiman/uint256"

	chainutil "github.com/cosmos/evm/evmd/testutil"
	"github.com/cosmos/evm/precompiles/gov"
	"github.com/cosmos/evm/x/vm/statedb"
	evmtypes "github.com/cosmos/evm/x/vm/types"
)

func (s *PrecompileTestSuite) TestIsTransaction() {
	testCases := []struct {
		name   string
		method abi.Method
		isTx   bool
	}{
		{
			gov.VoteMethod,
			s.precompile.Methods[gov.VoteMethod],
			true,
		},
		{
			"invalid",
			abi.Method{},
			false,
		},
	}

	for _, tc := range testCases {
		s.Run(tc.name, func() {
			s.Require().Equal(s.precompile.IsTransaction(&tc.method), tc.isTx)
		})
	}
}

// TestRun tests the precompile's Run method.
func (s *PrecompileTestSuite) TestRun() {
	testcases := []struct {
		name        string
		malleate    func() (common.Address, []byte)
		readOnly    bool
		expPass     bool
		errContains string
	}{
		{
			name: "pass - vote transaction",
			malleate: func() (common.Address, []byte) {
				const proposalID uint64 = 1
				const option uint8 = 1
				const metadata = "metadata"

				input, err := s.precompile.Pack(
					gov.VoteMethod,
					s.keyring.GetAddr(0),
					proposalID,
					option,
					metadata,
				)
				s.Require().NoError(err, "failed to pack input")
				return s.keyring.GetAddr(0), input
			},
			readOnly: false,
			expPass:  true,
		},
	}

	for _, tc := range testcases {
		s.Run(tc.name, func() {
			// setup basic test suite
			s.SetupTest()
			ctx := s.network.GetContext()

			baseFee := s.network.App.EVMKeeper.GetBaseFee(ctx)

			// malleate testcase
			caller, input := tc.malleate()

<<<<<<< HEAD
			contract := vm.NewPrecompile(vm.AccountRef(caller), s.precompile, common.U2560, uint64(1e6))
=======
			contract := vm.NewPrecompile(caller, s.precompile.Address(), uint256.NewInt(0), uint64(1e6))
>>>>>>> 73bc2435
			contract.Input = input

			contractAddr := contract.Address()
			// Build and sign Ethereum transaction
			txArgs := evmtypes.EvmTxArgs{
				ChainID:   evmtypes.GetEthChainConfig().ChainID,
				Nonce:     0,
				To:        &contractAddr,
				Amount:    nil,
				GasLimit:  100000,
				GasPrice:  chainutil.ExampleMinGasPrices.BigInt(),
				GasFeeCap: baseFee,
				GasTipCap: big.NewInt(1),
				Accesses:  &ethtypes.AccessList{},
			}
			msg, err := s.factory.GenerateGethCoreMsg(s.keyring.GetPrivKey(0), txArgs)
			s.Require().NoError(err)

			// Instantiate config
			proposerAddress := ctx.BlockHeader().ProposerAddress
			cfg, err := s.network.App.EVMKeeper.EVMConfig(ctx, proposerAddress)
			s.Require().NoError(err, "failed to instantiate EVM config")

			// Instantiate EVM
			headerHash := ctx.HeaderHash()
			stDB := statedb.New(
				ctx,
				s.network.App.EVMKeeper,
				statedb.NewEmptyTxConfig(common.BytesToHash(headerHash)),
			)
			evm := s.network.App.EVMKeeper.NewEVM(
				ctx, *msg, cfg, nil, stDB,
			)

			precompiles, found, err := s.network.App.EVMKeeper.GetPrecompileInstance(ctx, contractAddr)
			s.Require().NoError(err, "failed to instantiate precompile")
			s.Require().True(found, "not found precompile")
			evm.WithPrecompiles(precompiles.Map)

			// Run precompiled contract
			bz, err := s.precompile.Run(evm, contract, tc.readOnly)

			// Check results
			if tc.expPass {
				s.Require().NoError(err, "expected no error when running the precompile")
				s.Require().NotNil(bz, "expected returned bytes not to be nil")
			} else {
				s.Require().Error(err, "expected error to be returned when running the precompile")
				s.Require().Nil(bz, "expected returned bytes to be nil")
				s.Require().ErrorContains(err, tc.errContains)
			}
		})
	}
}<|MERGE_RESOLUTION|>--- conflicted
+++ resolved
@@ -82,11 +82,7 @@
 			// malleate testcase
 			caller, input := tc.malleate()
 
-<<<<<<< HEAD
-			contract := vm.NewPrecompile(vm.AccountRef(caller), s.precompile, common.U2560, uint64(1e6))
-=======
 			contract := vm.NewPrecompile(caller, s.precompile.Address(), uint256.NewInt(0), uint64(1e6))
->>>>>>> 73bc2435
 			contract.Input = input
 
 			contractAddr := contract.Address()
