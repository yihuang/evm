--- conflicted
+++ resolved
@@ -73,11 +73,7 @@
 		{
 			name: "valid account",
 			malleate: func(_ *testnetwork.UnitTestNetwork) {
-<<<<<<< HEAD
-				vmdb.AddBalance(address, uint256.NewInt(1))
-=======
 				vmdb.AddBalance(address, uint256.NewInt(1), tracing.BalanceChangeUnspecified)
->>>>>>> 73bc2435
 			},
 			genState: &types.GenesisState{
 				Params: types.DefaultParams(),
