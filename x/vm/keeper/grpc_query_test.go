--- conflicted
+++ resolved
@@ -1354,14 +1354,9 @@
 			getAdditionalTxs: func() []*types.MsgEthereumTx {
 				return nil
 			},
-<<<<<<< HEAD
-			expPass:       true,
-			traceResponse: "[{\"error\":\"rpc error: code = Internal desc = ReferenceError: invalid_tracer is not defined",
-=======
 			expPass: true,
 			traceResponse: "[{\"error\":\"rpc error: code = Internal desc = ReferenceError: invalid_tracer is not" +
 				" defined",
->>>>>>> 73bc2435
 		},
 	}
 
@@ -1405,13 +1400,8 @@
 			if tc.expPass {
 				suite.Require().NoError(err)
 				// if data is too big, slice the result
-<<<<<<< HEAD
-				if len(res.Data) > 150 {
-					suite.Require().Contains(string(res.Data[:150]), tc.traceResponse)
-=======
 				if len(res.Data) > 200 {
 					suite.Require().Contains(string(res.Data[:200]), tc.traceResponse)
->>>>>>> 73bc2435
 				} else {
 					suite.Require().Contains(string(res.Data), tc.traceResponse)
 				}
@@ -1520,10 +1510,7 @@
 				chainConfig.MergeNetsplitBlock = &maxInt
 				chainConfig.ShanghaiTime = &maxInt
 				chainConfig.CancunTime = &maxInt
-<<<<<<< HEAD
-=======
 				chainConfig.PragueTime = &maxInt
->>>>>>> 73bc2435
 
 				configurator := types.NewEVMConfigurator()
 				configurator.ResetTestConfig()
