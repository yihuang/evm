package keeper

import (
	"math/big"

	"github.com/ethereum/go-ethereum/common"
	"github.com/ethereum/go-ethereum/core"
	"github.com/ethereum/go-ethereum/core/tracing"
	ethtypes "github.com/ethereum/go-ethereum/core/types"
	"github.com/ethereum/go-ethereum/core/vm"
	"github.com/ethereum/go-ethereum/params"
	"github.com/holiman/uint256"

	"github.com/cosmos/evm/utils"
	"github.com/cosmos/evm/x/vm/statedb"
	"github.com/cosmos/evm/x/vm/types"
	"github.com/cosmos/evm/x/vm/wrappers"

	errorsmod "cosmossdk.io/errors"
	"cosmossdk.io/log"
	"cosmossdk.io/math"
	"cosmossdk.io/store/prefix"
	storetypes "cosmossdk.io/store/types"

	"github.com/cosmos/cosmos-sdk/codec"
	sdk "github.com/cosmos/cosmos-sdk/types"
)

// Keeper grants access to the EVM module state and implements the go-ethereum StateDB interface.
type Keeper struct {
	// Protobuf codec
	cdc codec.BinaryCodec
	// Store key required for the EVM Prefix KVStore. It is required by:
	// - storing account's Storage State
	// - storing account's Code
	// - storing transaction Logs
	// - storing Bloom filters by block height. Needed for the Web3 API.
	storeKey storetypes.StoreKey

	// key to access the transient store, which is reset on every block during Commit
	transientKey storetypes.StoreKey

	// KVStore Keys for modules wired to app
	storeKeys map[string]*storetypes.KVStoreKey

	// the address capable of executing a MsgUpdateParams message. Typically, this should be the x/gov module account.
	authority sdk.AccAddress

	// access to account state
	accountKeeper types.AccountKeeper

	// bankWrapper is used to convert the Cosmos SDK coin used in the EVM to the
	// proper decimal representation.
	bankWrapper types.BankWrapper

	// access historical headers for EVM state transition execution
	stakingKeeper types.StakingKeeper
	// fetch EIP1559 base fee and parameters
	feeMarketWrapper *wrappers.FeeMarketWrapper
	// erc20Keeper interface needed to instantiate erc20 precompiles
	erc20Keeper types.Erc20Keeper

	// Tracer used to collect execution traces from the EVM transaction execution
	tracer string

	hooks types.EvmHooks
	// EVM Hooks for tx post-processing

	// precompiles defines the map of all available precompiled smart contracts.
	// Some of these precompiled contracts might not be active depending on the EVM
	// parameters.
	precompiles map[common.Address]vm.PrecompiledContract
}

// NewKeeper generates new evm module keeper
func NewKeeper(
	cdc codec.BinaryCodec,
	storeKey, transientKey storetypes.StoreKey,
	keys map[string]*storetypes.KVStoreKey,
	authority sdk.AccAddress,
	ak types.AccountKeeper,
	bankKeeper types.BankKeeper,
	sk types.StakingKeeper,
	fmk types.FeeMarketKeeper,
	erc20Keeper types.Erc20Keeper,
	tracer string,
) *Keeper {
	// ensure evm module account is set
	if addr := ak.GetModuleAddress(types.ModuleName); addr == nil {
		panic("the EVM module account has not been set")
	}

	// ensure the authority account is correct
	if err := sdk.VerifyAddressFormat(authority); err != nil {
		panic(err)
	}

	bankWrapper := wrappers.NewBankWrapper(bankKeeper)
	feeMarketWrapper := wrappers.NewFeeMarketWrapper(fmk)

	// NOTE: we pass in the parameter space to the CommitStateDB in order to use custom denominations for the EVM operations
	return &Keeper{
		cdc:              cdc,
		authority:        authority,
		accountKeeper:    ak,
		bankWrapper:      bankWrapper,
		stakingKeeper:    sk,
		feeMarketWrapper: feeMarketWrapper,
		storeKey:         storeKey,
		transientKey:     transientKey,
		tracer:           tracer,
		erc20Keeper:      erc20Keeper,
		storeKeys:        keys,
	}
}

// Logger returns a module-specific logger.
func (k Keeper) Logger(ctx sdk.Context) log.Logger {
	return ctx.Logger().With("module", types.ModuleName)
}

// ----------------------------------------------------------------------------
// Block Bloom
// Required by Web3 API.
// ----------------------------------------------------------------------------

// EmitBlockBloomEvent emit block bloom events
func (k Keeper) EmitBlockBloomEvent(ctx sdk.Context, bloom ethtypes.Bloom) {
	ctx.EventManager().EmitEvent(
		sdk.NewEvent(
			types.EventTypeBlockBloom,
			sdk.NewAttribute(types.AttributeKeyEthereumBloom, string(bloom.Bytes())),
		),
	)
}

// GetAuthority returns the x/evm module authority address
func (k Keeper) GetAuthority() sdk.AccAddress {
	return k.authority
}

// GetBlockBloomTransient returns bloom bytes for the current block height
func (k Keeper) GetBlockBloomTransient(ctx sdk.Context) *big.Int {
	store := prefix.NewStore(ctx.TransientStore(k.transientKey), types.KeyPrefixTransientBloom)
	heightBz := sdk.Uint64ToBigEndian(uint64(ctx.BlockHeight())) //nolint:gosec // G115 // won't exceed uint64
	bz := store.Get(heightBz)
	if len(bz) == 0 {
		return big.NewInt(0)
	}

	return new(big.Int).SetBytes(bz)
}

// SetBlockBloomTransient sets the given bloom bytes to the transient store. This value is reset on
// every block.
func (k Keeper) SetBlockBloomTransient(ctx sdk.Context, bloom *big.Int) {
	store := prefix.NewStore(ctx.TransientStore(k.transientKey), types.KeyPrefixTransientBloom)
	heightBz := sdk.Uint64ToBigEndian(uint64(ctx.BlockHeight())) //nolint:gosec // G115 // won't exceed uint64
	store.Set(heightBz, bloom.Bytes())
}

// ----------------------------------------------------------------------------
// Tx
// ----------------------------------------------------------------------------

// SetTxIndexTransient set the index of processing transaction
func (k Keeper) SetTxIndexTransient(ctx sdk.Context, index uint64) {
	store := ctx.TransientStore(k.transientKey)
	store.Set(types.KeyPrefixTransientTxIndex, sdk.Uint64ToBigEndian(index))
}

// GetTxIndexTransient returns EVM transaction index on the current block.
func (k Keeper) GetTxIndexTransient(ctx sdk.Context) uint64 {
	store := ctx.TransientStore(k.transientKey)
	return sdk.BigEndianToUint64(store.Get(types.KeyPrefixTransientTxIndex))
}

// ----------------------------------------------------------------------------
// Hooks
// ----------------------------------------------------------------------------

// SetHooks sets the hooks for the EVM module
// Called only once during initialization, panics if called more than once.
func (k *Keeper) SetHooks(eh types.EvmHooks) *Keeper {
	if k.hooks != nil {
		panic("cannot set evm hooks twice")
	}

	k.hooks = eh
	return k
}

// PostTxProcessing delegates the call to the hooks.
// If no hook has been registered, this function returns with a `nil` error
func (k *Keeper) PostTxProcessing(ctx sdk.Context, sender common.Address, msg core.Message,
	receipt *ethtypes.Receipt,
) error {
	if k.hooks == nil {
		return nil
	}
	return k.hooks.PostTxProcessing(ctx, sender, msg, receipt)
}

// ----------------------------------------------------------------------------
// Log
// ----------------------------------------------------------------------------

// GetLogSizeTransient returns EVM log index on the current block.
func (k Keeper) GetLogSizeTransient(ctx sdk.Context) uint64 {
	store := ctx.TransientStore(k.transientKey)
	return sdk.BigEndianToUint64(store.Get(types.KeyPrefixTransientLogSize))
}

// SetLogSizeTransient fetches the current EVM log index from the transient store, increases its
// value by one and then sets the new index back to the transient store.
func (k Keeper) SetLogSizeTransient(ctx sdk.Context, logSize uint64) {
	store := ctx.TransientStore(k.transientKey)
	store.Set(types.KeyPrefixTransientLogSize, sdk.Uint64ToBigEndian(logSize))
}

// ----------------------------------------------------------------------------
// Storage
// ----------------------------------------------------------------------------

// GetAccountStorage return state storage associated with an account
func (k Keeper) GetAccountStorage(ctx sdk.Context, address common.Address) types.Storage {
	storage := types.Storage{}

	k.ForEachStorage(ctx, address, func(key, value common.Hash) bool {
		storage = append(storage, types.NewState(key, value))
		return true
	})

	return storage
}

// ----------------------------------------------------------------------------
// Account
// ----------------------------------------------------------------------------

// Tracer return a default vm.Tracer based on current keeper state
func (k Keeper) Tracer(ctx sdk.Context, msg core.Message, ethCfg *params.ChainConfig) *tracing.Hooks {
	return types.NewTracer(k.tracer, msg, ethCfg, ctx.BlockHeight(), uint64(ctx.BlockTime().Unix())) //#nosec G115 -- int overflow is not a concern here
}

// GetAccountWithoutBalance load nonce and codehash without balance,
// more efficient in cases where balance is not needed.
func (k *Keeper) GetAccountWithoutBalance(ctx sdk.Context, addr common.Address) *statedb.Account {
	cosmosAddr := sdk.AccAddress(addr.Bytes())
	acct := k.accountKeeper.GetAccount(ctx, cosmosAddr)
	if acct == nil {
		return nil
	}

	codeHashBz := k.GetCodeHash(ctx, addr).Bytes()

	return &statedb.Account{
		Nonce:    acct.GetSequence(),
		CodeHash: codeHashBz,
	}
}

// GetAccountOrEmpty returns empty account if not exist.
func (k *Keeper) GetAccountOrEmpty(ctx sdk.Context, addr common.Address) statedb.Account {
	acct := k.GetAccount(ctx, addr)
	if acct != nil {
		return *acct
	}

	// empty account
	return statedb.Account{
		Balance:  new(uint256.Int),
		CodeHash: types.EmptyCodeHash,
	}
}

// GetNonce returns the sequence number of an account, returns 0 if not exists.
func (k *Keeper) GetNonce(ctx sdk.Context, addr common.Address) uint64 {
	cosmosAddr := sdk.AccAddress(addr.Bytes())
	acct := k.accountKeeper.GetAccount(ctx, cosmosAddr)
	if acct == nil {
		return 0
	}

	return acct.GetSequence()
}

// GetBalance load account's balance of gas token.
func (k *Keeper) GetBalance(ctx sdk.Context, addr common.Address) *uint256.Int {
	cosmosAddr := sdk.AccAddress(addr.Bytes())

	// Get the balance via bank wrapper to convert it to 18 decimals if needed.
	coin := k.bankWrapper.GetBalance(ctx, cosmosAddr, types.GetEVMCoinDenom())

	result, err := utils.Uint256FromBigInt(coin.Amount.BigInt())
	if err != nil {
		return nil
	}

	return result
}

// GetBaseFee returns current base fee, return values:
// - `nil`: london hardfork not enabled.
// - `0`: london hardfork enabled but feemarket is not enabled.
// - `n`: both london hardfork and feemarket are enabled.
func (k Keeper) GetBaseFee(ctx sdk.Context) *big.Int {
	ethCfg := types.GetEthChainConfig()
	if !types.IsLondon(ethCfg, ctx.BlockHeight()) {
		return nil
	}
	baseFee := k.feeMarketWrapper.GetBaseFee(ctx)
	if baseFee == nil {
		// return 0 if feemarket not enabled.
		baseFee = big.NewInt(0)
	}
	return baseFee
}

// GetMinGasMultiplier returns the MinGasMultiplier param from the fee market module
func (k Keeper) GetMinGasMultiplier(ctx sdk.Context) math.LegacyDec {
	return k.feeMarketWrapper.GetParams(ctx).MinGasMultiplier
}

// GetMinGasPrice returns the MinGasPrice param from the fee market module
// adapted according to the evm denom decimals
func (k Keeper) GetMinGasPrice(ctx sdk.Context) math.LegacyDec {
	return k.feeMarketWrapper.GetParams(ctx).MinGasPrice
}

// ResetTransientGasUsed reset gas used to prepare for execution of current cosmos tx, called in ante handler.
func (k Keeper) ResetTransientGasUsed(ctx sdk.Context) {
	store := ctx.TransientStore(k.transientKey)
	store.Delete(types.KeyPrefixTransientGasUsed)
}

// GetTransientGasUsed returns the gas used by current cosmos tx.
func (k Keeper) GetTransientGasUsed(ctx sdk.Context) uint64 {
	store := ctx.TransientStore(k.transientKey)
	return sdk.BigEndianToUint64(store.Get(types.KeyPrefixTransientGasUsed))
}

// SetTransientGasUsed sets the gas used by current cosmos tx.
func (k Keeper) SetTransientGasUsed(ctx sdk.Context, gasUsed uint64) {
	store := ctx.TransientStore(k.transientKey)
	bz := sdk.Uint64ToBigEndian(gasUsed)
	store.Set(types.KeyPrefixTransientGasUsed, bz)
}

// AddTransientGasUsed accumulate gas used by each eth msgs included in current cosmos tx.
func (k Keeper) AddTransientGasUsed(ctx sdk.Context, gasUsed uint64) (uint64, error) {
	result := k.GetTransientGasUsed(ctx) + gasUsed
	if result < gasUsed {
		return 0, errorsmod.Wrap(types.ErrGasOverflow, "transient gas used")
	}
	k.SetTransientGasUsed(ctx, result)
	return result, nil
}

<<<<<<< HEAD
// SetHeaderHash stores the hash of the current block header in the store.
func (k Keeper) SetHeaderHash(ctx sdk.Context) {
	store := ctx.KVStore(k.storeKey)
	store.Set(types.GetHeaderHashKey(ctx.BlockHeight()), ctx.HeaderHash())
}

// GetHeaderHash retrieves the hash of a block header from the store by height.
func (k Keeper) GetHeaderHash(ctx sdk.Context, height int64) []byte {
	store := ctx.KVStore(k.storeKey)
	return store.Get(types.GetHeaderHashKey(height))
}

// DeleteHeaderHash removes the hash of a block header from the store by height
func (k Keeper) DeleteHeaderHash(ctx sdk.Context, height int64) {
	store := ctx.KVStore(k.storeKey)
	store.Delete(types.GetHeaderHashKey(height))
=======
// KVStoreKeys returns KVStore keys injected to keeper
func (k Keeper) KVStoreKeys() map[string]*storetypes.KVStoreKey {
	return k.storeKeys
>>>>>>> e6fe094b
}<|MERGE_RESOLUTION|>--- conflicted
+++ resolved
@@ -357,7 +357,6 @@
 	return result, nil
 }
 
-<<<<<<< HEAD
 // SetHeaderHash stores the hash of the current block header in the store.
 func (k Keeper) SetHeaderHash(ctx sdk.Context) {
 	store := ctx.KVStore(k.storeKey)
@@ -374,9 +373,9 @@
 func (k Keeper) DeleteHeaderHash(ctx sdk.Context, height int64) {
 	store := ctx.KVStore(k.storeKey)
 	store.Delete(types.GetHeaderHashKey(height))
-=======
+}
+
 // KVStoreKeys returns KVStore keys injected to keeper
 func (k Keeper) KVStoreKeys() map[string]*storetypes.KVStoreKey {
 	return k.storeKeys
->>>>>>> e6fe094b
 }