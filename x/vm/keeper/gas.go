--- conflicted
+++ resolved
@@ -24,13 +24,8 @@
 	homestead := cfg.IsHomestead(height)
 	istanbul := cfg.IsIstanbul(height)
 	shanghai := cfg.IsShanghai(height, uint64(ctx.BlockTime().Unix())) //#nosec G115 -- int overflow is not a concern here
-<<<<<<< HEAD
-
-	return core.IntrinsicGas(msg.Data, msg.AccessList, isContractCreation, homestead, istanbul, shanghai)
-=======
 	return core.IntrinsicGas(msg.Data, msg.AccessList, msg.SetCodeAuthorizations, isContractCreation,
 		homestead, istanbul, shanghai)
->>>>>>> 73bc2435
 }
 
 // RefundGas transfers the leftover gas to the sender of the message, capped to half of the total gas
