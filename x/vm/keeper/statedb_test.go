--- conflicted
+++ resolved
@@ -47,11 +47,7 @@
 			"reset account (keep balance)",
 			utiltx.GenerateAddress(),
 			func(vmdb vm.StateDB, addr common.Address) {
-<<<<<<< HEAD
-				vmdb.AddBalance(addr, uint256.NewInt(100))
-=======
 				vmdb.AddBalance(addr, uint256.NewInt(100), tracing.BalanceChangeUnspecified)
->>>>>>> 73bc2435
 				suite.Require().NotZero(vmdb.GetBalance(addr).Uint64())
 			},
 			func(vmdb vm.StateDB, addr common.Address) {
@@ -131,11 +127,7 @@
 			"positive amount, above zero",
 			uint256.NewInt(50),
 			func(vmdb vm.StateDB) {
-<<<<<<< HEAD
-				vmdb.AddBalance(suite.keyring.GetAddr(0), uint256.NewInt(100))
-=======
 				vmdb.AddBalance(suite.keyring.GetAddr(0), uint256.NewInt(100), tracing.BalanceChangeUnspecified)
->>>>>>> 73bc2435
 			},
 			false,
 		},
@@ -555,14 +547,9 @@
 		)
 	}
 
-<<<<<<< HEAD
-	// Call SelfDestruct
-	db.SelfDestruct(firstAddress)
-=======
 	// Call Suicide
 	db.SelfDestruct(firstAddress)
 
->>>>>>> 73bc2435
 	// Check suicided is marked
 	suite.Require().True(db.HasSelfDestructed(firstAddress))
 
@@ -624,13 +611,9 @@
 		{
 			"not empty, positive balance",
 			utiltx.GenerateAddress(),
-<<<<<<< HEAD
-			func(vmdb vm.StateDB, addr common.Address) { vmdb.AddBalance(addr, uint256.NewInt(100)) },
-=======
 			func(vmdb vm.StateDB, addr common.Address) {
 				vmdb.AddBalance(addr, uint256.NewInt(100), tracing.BalanceChangeUnspecified)
 			},
->>>>>>> 73bc2435
 			false,
 		},
 		{"empty, account doesn't exist", utiltx.GenerateAddress(), func(vm.StateDB, common.Address) {}, true},
@@ -864,10 +847,7 @@
 		IsMerge:          true,
 		IsShanghai:       true,
 		IsCancun:         true,
-<<<<<<< HEAD
-=======
 		IsEIP2929:        true,
->>>>>>> 73bc2435
 	}
 
 	vmdb := suite.StateDB()
