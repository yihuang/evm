--- conflicted
+++ resolved
@@ -211,11 +211,7 @@
 	}
 
 	vmdb := suite.StateDB()
-<<<<<<< HEAD
-	vmdb.AddBalance(addr, uint256.MustFromBig(hundredInt.BigInt()))
-=======
 	vmdb.AddBalance(addr, uint256.MustFromBig(hundredInt.BigInt()), tracing.BalanceChangeUnspecified)
->>>>>>> 73bc2435
 	balance := vmdb.GetBalance(addr)
 	suite.Require().Equal(balance.ToBig(), hundredInt.BigInt())
 	err := vmdb.Commit()
@@ -476,11 +472,7 @@
 				} else {
 					gasTipCap = tc.gasTipCap
 				}
-<<<<<<< HEAD
-				vmdb.AddBalance(addr, uint256.MustFromBig(initBalance.BigInt()))
-=======
 				vmdb.AddBalance(addr, uint256.MustFromBig(initBalance.BigInt()), tracing.BalanceChangeUnspecified)
->>>>>>> 73bc2435
 				balance := vmdb.GetBalance(addr)
 				suite.Require().Equal(balance.ToBig(), initBalance.BigInt())
 			} else {
@@ -488,11 +480,7 @@
 					gasPrice = tc.gasPrice.BigInt()
 				}
 
-<<<<<<< HEAD
-				vmdb.AddBalance(addr, uint256.MustFromBig(hundredInt.BigInt()))
-=======
 				vmdb.AddBalance(addr, uint256.MustFromBig(hundredInt.BigInt()), tracing.BalanceChangeUnspecified)
->>>>>>> 73bc2435
 				balance := vmdb.GetBalance(addr)
 				suite.Require().Equal(balance.ToBig(), hundredInt.BigInt())
 			}
