package keeper

import (
	"math/big"

	"github.com/ethereum/go-ethereum/common"
	"github.com/ethereum/go-ethereum/core"
<<<<<<< HEAD
=======
	"github.com/ethereum/go-ethereum/core/tracing"
>>>>>>> 73bc2435
	ethtypes "github.com/ethereum/go-ethereum/core/types"
	"github.com/ethereum/go-ethereum/core/vm"
	"github.com/ethereum/go-ethereum/crypto"
	"github.com/ethereum/go-ethereum/params"

	cmttypes "github.com/cometbft/cometbft/types"

	cosmosevmtypes "github.com/cosmos/evm/types"
	"github.com/cosmos/evm/utils"
	"github.com/cosmos/evm/x/vm/statedb"
	"github.com/cosmos/evm/x/vm/types"

	errorsmod "cosmossdk.io/errors"
	"cosmossdk.io/math"

	sdk "github.com/cosmos/cosmos-sdk/types"
)

// NewEVM generates a go-ethereum VM from the provided Message fields and the chain parameters
// (ChainConfig and module Params). It additionally sets the validator operator address as the
// coinbase address to make it available for the COINBASE opcode, even though there is no
// beneficiary of the coinbase transaction (since we're not mining).
//
// NOTE: the RANDOM opcode is currently not supported since it requires
// RANDAO implementation. See https://github.com/evmos/ethermint/pull/1520#pullrequestreview-1200504697
// for more information.
func (k *Keeper) NewEVM(
	ctx sdk.Context,
	msg core.Message,
	cfg *statedb.EVMConfig,
	tracer *tracing.Hooks,
	stateDB vm.StateDB,
) *vm.EVM {
	blockCtx := vm.BlockContext{
		CanTransfer: core.CanTransfer,
		Transfer:    core.Transfer,
		GetHash:     k.GetHashFn(ctx),
		Coinbase:    cfg.CoinBase,
		GasLimit:    cosmosevmtypes.BlockGasLimit(ctx),
		BlockNumber: big.NewInt(ctx.BlockHeight()),
		Time:        uint64(ctx.BlockHeader().Time.Unix()), //#nosec G115 -- int overflow is not a concern here
		Difficulty:  big.NewInt(0),                         // unused. Only required in PoW context
		BaseFee:     cfg.BaseFee,
		Random:      &common.MaxHash, // need to be different than nil to signal it is after the merge and pick up the right opcodes
	}

	ethCfg := types.GetEthChainConfig()
	txCtx := core.NewEVMTxContext(&msg)
	if tracer == nil {
		tracer = k.Tracer(ctx, msg, ethCfg)
	}
	vmConfig := k.VMConfig(ctx, msg, cfg, tracer)

	signer := msg.From
	accessControl := types.NewRestrictedPermissionPolicy(&cfg.Params.AccessControl, signer)

	// Set hooks for the EVM opcodes
	evmHooks := types.NewDefaultOpCodesHooks()
	evmHooks.AddCreateHooks(
		accessControl.GetCreateHook(signer),
	)
	evmHooks.AddCallHooks(
		accessControl.GetCallHook(signer),
		k.GetPrecompilesCallHook(ctx),
	)
	return vm.NewEVMWithHooks(evmHooks, blockCtx, txCtx, stateDB, ethCfg, vmConfig)
}

// GetHashFn implements vm.GetHashFunc for Ethermint. It handles 3 cases:
//  1. The requested height matches the current height from context (and thus same epoch number)
//  2. The requested height is from an previous height from the same chain epoch
//  3. The requested height is from a height greater than the latest one
func (k Keeper) GetHashFn(ctx sdk.Context) vm.GetHashFunc {
	return func(height uint64) common.Hash {
		h, err := cosmosevmtypes.SafeInt64(height)
		if err != nil {
			k.Logger(ctx).Error("failed to cast height to int64", "error", err)
			return common.Hash{}
		}

		switch {
		case ctx.BlockHeight() == h:
			// Case 1: The requested height matches the one from the context so we can retrieve the header
			// hash directly from the context.
			// Note: The headerHash is only set at begin block, it will be nil in case of a query context
			headerHash := ctx.HeaderHash()
			if len(headerHash) != 0 {
				return common.BytesToHash(headerHash)
			}

			// only recompute the hash if not set (eg: checkTxState)
			contextBlockHeader := ctx.BlockHeader()
			header, err := cmttypes.HeaderFromProto(&contextBlockHeader)
			if err != nil {
				k.Logger(ctx).Error("failed to cast tendermint header from proto", "error", err)
				return common.Hash{}
			}

			headerHash = header.Hash()
			return common.BytesToHash(headerHash)

		case ctx.BlockHeight() > h:
			// Case 2: if the chain is not the current height we need to retrieve the hash from the store for the
			// current chain epoch. This only applies if the current height is greater than the requested height.
			histInfo, err := k.stakingKeeper.GetHistoricalInfo(ctx, h)
			if err != nil {
				k.Logger(ctx).Debug("error while getting historical info", "height", h, "error", err.Error())
				return common.Hash{}
			}

			header, err := cmttypes.HeaderFromProto(&histInfo.Header)
			if err != nil {
				k.Logger(ctx).Error("failed to cast tendermint header from proto", "error", err)
				return common.Hash{}
			}

			return common.BytesToHash(header.Hash())
		default:
			// Case 3: heights greater than the current one returns an empty hash.
			return common.Hash{}
		}
	}
}

// ApplyTransaction runs and attempts to perform a state transition with the given transaction (i.e Message), that will
// only be persisted (committed) to the underlying KVStore if the transaction does not fail.
//
// # Gas tracking
//
// Ethereum consumes gas according to the EVM opcodes instead of general reads and writes to store. Because of this, the
// state transition needs to ignore the SDK gas consumption mechanism defined by the GasKVStore and instead consume the
// amount of gas used by the VM execution. The amount of gas used is tracked by the EVM and returned in the execution
// result.
//
// Prior to the execution, the starting tx gas meter is saved and replaced with an infinite gas meter in a new context
// in order to ignore the SDK gas consumption config values (read, write, has, delete).
// After the execution, the gas used from the message execution will be added to the starting gas consumed, taking into
// consideration the amount of gas returned. Finally, the context is updated with the EVM gas consumed value prior to
// returning.
//
// For relevant discussion see: https://github.com/cosmos/cosmos-sdk/discussions/9072
func (k *Keeper) ApplyTransaction(ctx sdk.Context, tx *ethtypes.Transaction) (*types.MsgEthereumTxResponse, error) {
	var (
		bloom        *big.Int
		bloomReceipt ethtypes.Bloom
	)

	cfg, err := k.EVMConfig(ctx, sdk.ConsAddress(ctx.BlockHeader().ProposerAddress))
	if err != nil {
		return nil, errorsmod.Wrap(err, "failed to load evm config")
	}
	txConfig := k.TxConfig(ctx, tx.Hash())

	// get the signer according to the chain rules from the config and block height
	signer := ethtypes.MakeSigner(types.GetEthChainConfig(), big.NewInt(ctx.BlockHeight()), uint64(ctx.BlockTime().Unix())) //#nosec G115 -- int overflow is not a concern here
	msg, err := core.TransactionToMessage(tx, signer, cfg.BaseFee)
	if err != nil {
		return nil, errorsmod.Wrap(err, "failed to return ethereum transaction as core message")
	}

	// Create a cache context to revert state. The cache context is only committed when both tx and hooks executed successfully.
	// Didn't use `Snapshot` because the context stack has exponential complexity on certain operations,
	// thus restricted to be used only inside `ApplyMessage`.
	tmpCtx, commit := ctx.CacheContext()

	// pass true to commit the StateDB
	res, err := k.ApplyMessageWithConfig(tmpCtx, *msg, nil, true, cfg, txConfig)
	if err != nil {
		// when a transaction contains multiple msg, as long as one of the msg fails
		// all gas will be deducted. so is not msg.Gas()
		k.ResetGasMeterAndConsumeGas(tmpCtx, tmpCtx.GasMeter().Limit())
		return nil, errorsmod.Wrap(err, "failed to apply ethereum core message")
	}

	logs := types.LogsToEthereum(res.Logs)

	// Compute block bloom filter
	if len(logs) > 0 {
		bloom = k.GetBlockBloomTransient(ctx)
		bloom.Or(bloom, big.NewInt(0).SetBytes(ethtypes.CreateBloom(&ethtypes.Receipt{Logs: logs}).Bytes()))
		bloomReceipt = ethtypes.BytesToBloom(bloom.Bytes())
	}

	if !res.Failed() {
		var contractAddr common.Address
		if msg.To == nil {
			contractAddr = crypto.CreateAddress(msg.From, msg.Nonce)
		}

		cumulativeGasUsed := res.GasUsed
		if ctx.BlockGasMeter() != nil {
			limit := ctx.BlockGasMeter().Limit()
			cumulativeGasUsed += ctx.BlockGasMeter().GasConsumed()
			if cumulativeGasUsed > limit {
				cumulativeGasUsed = limit
			}
		}

		receipt := &ethtypes.Receipt{
			Type:              tx.Type(),
			PostState:         nil,
			CumulativeGasUsed: cumulativeGasUsed,
			Bloom:             bloomReceipt,
			Logs:              logs,
			TxHash:            txConfig.TxHash,
			ContractAddress:   contractAddr,
			GasUsed:           res.GasUsed,
			BlockHash:         txConfig.BlockHash,
			BlockNumber:       big.NewInt(ctx.BlockHeight()),
			TransactionIndex:  txConfig.TxIndex,
		}

		signerAddr, err := signer.Sender(tx)
		if err != nil {
			return nil, errorsmod.Wrap(err, "failed to extract sender address from ethereum transaction")
		}

		// Note: PostTxProcessing hooks currently do not charge for gas
		// and function similar to EndBlockers in abci, but for EVM transactions
		if err = k.PostTxProcessing(tmpCtx, signerAddr, *msg, receipt); err != nil {
			// If hooks returns an error, revert the whole tx.
			res.VmError = errorsmod.Wrap(err, "failed to execute post transaction processing").Error()
			k.Logger(ctx).Error("tx post processing failed", "error", err)
			// If the tx failed in post processing hooks, we should clear the logs
			res.Logs = nil
		} else if commit != nil {
			commit()

			// Since the post-processing can alter the log, we need to update the result
			res.Logs = types.NewLogsFromEth(receipt.Logs)
			ctx.EventManager().EmitEvents(tmpCtx.EventManager().Events())
		}
	}

	evmDenom := types.GetEVMCoinDenom()

	// refund gas in order to match the Ethereum gas consumption instead of the default SDK one.
	remainingGas := uint64(0)
	if msg.GasLimit > res.GasUsed {
		remainingGas = msg.GasLimit - res.GasUsed
	}
	if err = k.RefundGas(ctx, *msg, remainingGas, evmDenom); err != nil {
		return nil, errorsmod.Wrapf(err, "failed to refund gas leftover gas to sender %s", msg.From)
	}

	if len(logs) > 0 {
		// Update transient block bloom filter
		k.SetBlockBloomTransient(ctx, bloom)
		k.SetLogSizeTransient(ctx, uint64(txConfig.LogIndex)+uint64(len(logs)))
	}

	k.SetTxIndexTransient(ctx, uint64(txConfig.TxIndex)+1)

	totalGasUsed, err := k.AddTransientGasUsed(ctx, res.GasUsed)
	if err != nil {
		return nil, errorsmod.Wrap(err, "failed to add transient gas used")
	}

	// reset the gas meter for current cosmos transaction
	k.ResetGasMeterAndConsumeGas(ctx, totalGasUsed)
	return res, nil
}

// ApplyMessage calls ApplyMessageWithConfig with an empty TxConfig.
<<<<<<< HEAD
func (k *Keeper) ApplyMessage(ctx sdk.Context, msg core.Message, tracer vm.EVMLogger,
=======
func (k *Keeper) ApplyMessage(ctx sdk.Context, msg core.Message, tracer *tracing.Hooks,
>>>>>>> 73bc2435
	commit bool,
) (*types.MsgEthereumTxResponse, error) {
	cfg, err := k.EVMConfig(ctx, sdk.ConsAddress(ctx.BlockHeader().ProposerAddress))
	if err != nil {
		return nil, errorsmod.Wrap(err, "failed to load evm config")
	}

	txConfig := statedb.NewEmptyTxConfig(common.BytesToHash(ctx.HeaderHash()))
	return k.ApplyMessageWithConfig(ctx, msg, tracer, commit, cfg, txConfig)
}

// ApplyMessageWithConfig computes the new state by applying the given message against the existing state.
// If the message fails, the VM execution error with the reason will be returned to the client
// and the transaction won't be committed to the store.
//
// # Reverted state
//
// The snapshot and rollback are supported by the `statedb.StateDB`.
//
// # Different Callers
//
// It's called in three scenarios:
// 1. `ApplyTransaction`, in the transaction processing flow.
// 2. `EthCall/EthEstimateGas` grpc query handler.
// 3. Called by other native modules directly.
//
// # Prechecks and Preprocessing
//
// All relevant state transition prechecks for the MsgEthereumTx are performed on the AnteHandler,
// prior to running the transaction against the state. The prechecks run are the following:
//
// 1. the nonce of the message caller is correct
// 2. caller has enough balance to cover transaction fee(gaslimit * gasprice)
// 3. the amount of gas required is available in the block
// 4. the purchased gas is enough to cover intrinsic usage
// 5. there is no overflow when calculating intrinsic gas
// 6. caller has enough balance to cover asset transfer for **topmost** call
//
// The preprocessing steps performed by the AnteHandler are:
//
// 1. set up the initial access list (iff fork > Berlin)
//
// # Tracer parameter
//
// It should be a `vm.Tracer` object or nil, if pass `nil`, it'll create a default one based on keeper options.
//
// # Commit parameter
//
// If commit is true, the `StateDB` will be committed, otherwise discarded.
func (k *Keeper) ApplyMessageWithConfig(
	ctx sdk.Context,
	msg core.Message,
<<<<<<< HEAD
	tracer vm.EVMLogger,
=======
	tracer *tracing.Hooks,
>>>>>>> 73bc2435
	commit bool,
	cfg *statedb.EVMConfig,
	txConfig statedb.TxConfig,
) (*types.MsgEthereumTxResponse, error) {
	var (
		ret   []byte // return bytes from evm execution
		vmErr error  // vm errors do not effect consensus and are therefore not assigned to err
	)

	stateDB := statedb.New(ctx, k, txConfig)
	evm := k.NewEVM(ctx, msg, cfg, tracer, stateDB)

	leftoverGas := msg.GasLimit

	// Allow the tracer captures the tx level events, mainly the gas consumption.
	vmCfg := evm.Config
	if vmCfg.Tracer != nil {
<<<<<<< HEAD
		vmCfg.Tracer.CaptureTxStart(leftoverGas)
=======
		vmCfg.Tracer.OnTxStart(
			evm.GetVMContext(),
			ethtypes.NewTx(&ethtypes.LegacyTx{To: msg.To, Data: msg.Data, Value: msg.Value, Gas: msg.GasLimit}),
			msg.From,
		)
>>>>>>> 73bc2435
		defer func() {
			vmCfg.Tracer.OnTxEnd(&ethtypes.Receipt{GasUsed: msg.GasLimit - leftoverGas}, vmErr)
		}()
	}

	ethCfg := types.GetEthChainConfig()

	sender := vm.AccountRef(msg.From)
	contractCreation := msg.To == nil
	isLondon := ethCfg.IsLondon(evm.Context.BlockNumber)

	intrinsicGas, err := k.GetEthIntrinsicGas(ctx, msg, ethCfg, contractCreation)
	if err != nil {
		// should have already been checked on Ante Handler
		return nil, errorsmod.Wrap(err, "intrinsic gas failed")
	}

	// Should check again even if it is checked on Ante Handler, because eth_call don't go through Ante Handler.
	if leftoverGas < intrinsicGas {
		// eth_estimateGas will check for this exact error
		return nil, errorsmod.Wrap(core.ErrIntrinsicGas, "apply message")
	}
	leftoverGas -= intrinsicGas

	// access list preparation is moved from ante handler to here, because it's needed when `ApplyMessage` is called
	// under contexts where ante handlers are not run, for example `eth_call` and `eth_estimateGas`.
	rules := ethCfg.Rules(big.NewInt(ctx.BlockHeight()), true, uint64(ctx.BlockTime().Unix())) //#nosec G115 -- int overflow is not a concern here
<<<<<<< HEAD
	stateDB.Prepare(rules, msg.From, common.Address{}, msg.To, evm.ActivePrecompiles(rules), msg.AccessList)
=======
	stateDB.Prepare(rules, msg.From, common.Address{}, msg.To, evm.ActivePrecompiles(), msg.AccessList)
>>>>>>> 73bc2435

	convertedValue, err := utils.Uint256FromBigInt(msg.Value)
	if err != nil {
		return nil, err
	}

	if contractCreation {
		// take over the nonce management from evm:
		// - reset sender's nonce to msg.Nonce() before calling evm.
		// - increase sender's nonce by one no matter the result.
<<<<<<< HEAD
		stateDB.SetNonce(sender.Address(), msg.Nonce)
		ret, _, leftoverGas, vmErr = evm.Create(sender, msg.Data, leftoverGas, convertedValue)
		stateDB.SetNonce(sender.Address(), msg.Nonce+1)
	} else {
		ret, leftoverGas, vmErr = evm.Call(sender, *msg.To, msg.Data, leftoverGas, convertedValue)
=======
		stateDB.SetNonce(sender.Address(), msg.Nonce, tracing.NonceChangeEoACall)
		ret, _, leftoverGas, vmErr = evm.Create(sender.Address(), msg.Data, leftoverGas, convertedValue)
		stateDB.SetNonce(sender.Address(), msg.Nonce+1, tracing.NonceChangeContractCreator)
	} else {
		ret, leftoverGas, vmErr = evm.Call(sender.Address(), *msg.To, msg.Data, leftoverGas, convertedValue)
>>>>>>> 73bc2435
	}

	refundQuotient := params.RefundQuotient

	// After EIP-3529: refunds are capped to gasUsed / 5
	if isLondon {
		refundQuotient = params.RefundQuotientEIP3529
	}

	// calculate gas refund
	if msg.GasLimit < leftoverGas {
		return nil, errorsmod.Wrap(types.ErrGasOverflow, "apply message")
	}
	// refund gas
	temporaryGasUsed := msg.GasLimit - leftoverGas
	refund := GasToRefund(stateDB.GetRefund(), temporaryGasUsed, refundQuotient)

	// update leftoverGas and temporaryGasUsed with refund amount
	leftoverGas += refund
	temporaryGasUsed -= refund

	// EVM execution error needs to be available for the JSON-RPC client
	var vmError string
	if vmErr != nil {
		vmError = vmErr.Error()
	}

	// The dirty states in `StateDB` is either committed or discarded after return
	if commit {
		if err := stateDB.Commit(); err != nil {
			return nil, errorsmod.Wrap(err, "failed to commit stateDB")
		}
	}

	// calculate a minimum amount of gas to be charged to sender if GasLimit
	// is considerably higher than GasUsed to stay more aligned with Tendermint gas mechanics
	// for more info https://github.com/evmos/ethermint/issues/1085
	gasLimit := math.LegacyNewDecFromInt(math.NewIntFromUint64(msg.GasLimit)) //#nosec G115 -- int overflow is not a concern here -- msg gas is not exceeding int64 max value
	minGasMultiplier := k.GetMinGasMultiplier(ctx)
	minimumGasUsed := gasLimit.Mul(minGasMultiplier)

	if !minimumGasUsed.TruncateInt().IsUint64() {
		return nil, errorsmod.Wrapf(types.ErrGasOverflow, "minimumGasUsed(%s) is not a uint64", minimumGasUsed.TruncateInt().String())
	}

	if msg.GasLimit < leftoverGas {
		return nil, errorsmod.Wrapf(types.ErrGasOverflow, "message gas limit < leftover gas (%d < %d)", msg.GasLimit, leftoverGas)
	}

	gasUsed := math.LegacyMaxDec(minimumGasUsed, math.LegacyNewDec(int64(temporaryGasUsed))).TruncateInt().Uint64() //#nosec G115 -- int overflow is not a concern here
	// reset leftoverGas, to be used by the tracer
	leftoverGas = msg.GasLimit - gasUsed

	return &types.MsgEthereumTxResponse{
		GasUsed: gasUsed,
		VmError: vmError,
		Ret:     ret,
		Logs:    types.NewLogsFromEth(stateDB.Logs()),
		Hash:    txConfig.TxHash.Hex(),
	}, nil
}<|MERGE_RESOLUTION|>--- conflicted
+++ resolved
@@ -5,10 +5,7 @@
 
 	"github.com/ethereum/go-ethereum/common"
 	"github.com/ethereum/go-ethereum/core"
-<<<<<<< HEAD
-=======
 	"github.com/ethereum/go-ethereum/core/tracing"
->>>>>>> 73bc2435
 	ethtypes "github.com/ethereum/go-ethereum/core/types"
 	"github.com/ethereum/go-ethereum/core/vm"
 	"github.com/ethereum/go-ethereum/crypto"
@@ -273,11 +270,7 @@
 }
 
 // ApplyMessage calls ApplyMessageWithConfig with an empty TxConfig.
-<<<<<<< HEAD
-func (k *Keeper) ApplyMessage(ctx sdk.Context, msg core.Message, tracer vm.EVMLogger,
-=======
 func (k *Keeper) ApplyMessage(ctx sdk.Context, msg core.Message, tracer *tracing.Hooks,
->>>>>>> 73bc2435
 	commit bool,
 ) (*types.MsgEthereumTxResponse, error) {
 	cfg, err := k.EVMConfig(ctx, sdk.ConsAddress(ctx.BlockHeader().ProposerAddress))
@@ -330,11 +323,7 @@
 func (k *Keeper) ApplyMessageWithConfig(
 	ctx sdk.Context,
 	msg core.Message,
-<<<<<<< HEAD
-	tracer vm.EVMLogger,
-=======
 	tracer *tracing.Hooks,
->>>>>>> 73bc2435
 	commit bool,
 	cfg *statedb.EVMConfig,
 	txConfig statedb.TxConfig,
@@ -352,15 +341,11 @@
 	// Allow the tracer captures the tx level events, mainly the gas consumption.
 	vmCfg := evm.Config
 	if vmCfg.Tracer != nil {
-<<<<<<< HEAD
-		vmCfg.Tracer.CaptureTxStart(leftoverGas)
-=======
 		vmCfg.Tracer.OnTxStart(
 			evm.GetVMContext(),
 			ethtypes.NewTx(&ethtypes.LegacyTx{To: msg.To, Data: msg.Data, Value: msg.Value, Gas: msg.GasLimit}),
 			msg.From,
 		)
->>>>>>> 73bc2435
 		defer func() {
 			vmCfg.Tracer.OnTxEnd(&ethtypes.Receipt{GasUsed: msg.GasLimit - leftoverGas}, vmErr)
 		}()
@@ -388,11 +373,7 @@
 	// access list preparation is moved from ante handler to here, because it's needed when `ApplyMessage` is called
 	// under contexts where ante handlers are not run, for example `eth_call` and `eth_estimateGas`.
 	rules := ethCfg.Rules(big.NewInt(ctx.BlockHeight()), true, uint64(ctx.BlockTime().Unix())) //#nosec G115 -- int overflow is not a concern here
-<<<<<<< HEAD
-	stateDB.Prepare(rules, msg.From, common.Address{}, msg.To, evm.ActivePrecompiles(rules), msg.AccessList)
-=======
 	stateDB.Prepare(rules, msg.From, common.Address{}, msg.To, evm.ActivePrecompiles(), msg.AccessList)
->>>>>>> 73bc2435
 
 	convertedValue, err := utils.Uint256FromBigInt(msg.Value)
 	if err != nil {
@@ -403,19 +384,11 @@
 		// take over the nonce management from evm:
 		// - reset sender's nonce to msg.Nonce() before calling evm.
 		// - increase sender's nonce by one no matter the result.
-<<<<<<< HEAD
-		stateDB.SetNonce(sender.Address(), msg.Nonce)
-		ret, _, leftoverGas, vmErr = evm.Create(sender, msg.Data, leftoverGas, convertedValue)
-		stateDB.SetNonce(sender.Address(), msg.Nonce+1)
-	} else {
-		ret, leftoverGas, vmErr = evm.Call(sender, *msg.To, msg.Data, leftoverGas, convertedValue)
-=======
 		stateDB.SetNonce(sender.Address(), msg.Nonce, tracing.NonceChangeEoACall)
 		ret, _, leftoverGas, vmErr = evm.Create(sender.Address(), msg.Data, leftoverGas, convertedValue)
 		stateDB.SetNonce(sender.Address(), msg.Nonce+1, tracing.NonceChangeContractCreator)
 	} else {
 		ret, leftoverGas, vmErr = evm.Call(sender.Address(), *msg.To, msg.Data, leftoverGas, convertedValue)
->>>>>>> 73bc2435
 	}
 
 	refundQuotient := params.RefundQuotient
