package keeper

import (
	"context"
	"encoding/json"
	"errors"
	"fmt"
	"math/big"
	"time"

	"github.com/ethereum/go-ethereum/common"
	"github.com/ethereum/go-ethereum/common/hexutil"
	"github.com/ethereum/go-ethereum/core"
	ethtypes "github.com/ethereum/go-ethereum/core/types"
	"github.com/ethereum/go-ethereum/core/vm"
	"github.com/ethereum/go-ethereum/eth/tracers"
	"github.com/ethereum/go-ethereum/eth/tracers/logger"
	ethparams "github.com/ethereum/go-ethereum/params"
	"google.golang.org/grpc/codes"
	"google.golang.org/grpc/status"

	tmproto "github.com/cometbft/cometbft/proto/tendermint/types"

	cosmosevmtypes "github.com/cosmos/evm/types"
	evmante "github.com/cosmos/evm/x/vm/ante"
	"github.com/cosmos/evm/x/vm/statedb"
	"github.com/cosmos/evm/x/vm/types"

	sdkmath "cosmossdk.io/math"

	sdk "github.com/cosmos/cosmos-sdk/types"
)

var _ types.QueryServer = Keeper{}

const (
	defaultTraceTimeout = 5 * time.Second
)

// Account implements the Query/Account gRPC method. The method returns the
// balance of the account in 18 decimals representation.
func (k Keeper) Account(c context.Context, req *types.QueryAccountRequest) (*types.QueryAccountResponse, error) {
	if req == nil {
		return nil, status.Error(codes.InvalidArgument, "empty request")
	}

	if err := cosmosevmtypes.ValidateAddress(req.Address); err != nil {
		return nil, status.Error(
			codes.InvalidArgument, err.Error(),
		)
	}

	addr := common.HexToAddress(req.Address)

	ctx := sdk.UnwrapSDKContext(c)
	acct := k.GetAccountOrEmpty(ctx, addr)

	return &types.QueryAccountResponse{
		Balance:  acct.Balance.String(),
		CodeHash: common.BytesToHash(acct.CodeHash).Hex(),
		Nonce:    acct.Nonce,
	}, nil
}

func (k Keeper) CosmosAccount(c context.Context, req *types.QueryCosmosAccountRequest) (*types.QueryCosmosAccountResponse, error) {
	if req == nil {
		return nil, status.Error(codes.InvalidArgument, "empty request")
	}

	if err := cosmosevmtypes.ValidateAddress(req.Address); err != nil {
		return nil, status.Error(
			codes.InvalidArgument, err.Error(),
		)
	}

	ctx := sdk.UnwrapSDKContext(c)

	ethAddr := common.HexToAddress(req.Address)
	cosmosAddr := sdk.AccAddress(ethAddr.Bytes())

	account := k.accountKeeper.GetAccount(ctx, cosmosAddr)
	res := types.QueryCosmosAccountResponse{
		CosmosAddress: cosmosAddr.String(),
	}

	if account != nil {
		res.Sequence = account.GetSequence()
		res.AccountNumber = account.GetAccountNumber()
	}

	return &res, nil
}

// ValidatorAccount implements the Query/Balance gRPC method
func (k Keeper) ValidatorAccount(c context.Context, req *types.QueryValidatorAccountRequest) (*types.QueryValidatorAccountResponse, error) {
	if req == nil {
		return nil, status.Error(codes.InvalidArgument, "empty request")
	}

	consAddr, err := sdk.ConsAddressFromBech32(req.ConsAddress)
	if err != nil {
		return nil, status.Error(
			codes.InvalidArgument, err.Error(),
		)
	}

	ctx := sdk.UnwrapSDKContext(c)

	validator, err := k.stakingKeeper.GetValidatorByConsAddr(ctx, consAddr)
	if err != nil {
		return nil, fmt.Errorf("error while getting validator %s. %w", consAddr.String(), err)
	}

	valAddr := validator.GetOperator()
	addrBz, err := k.stakingKeeper.ValidatorAddressCodec().StringToBytes(valAddr)
	if err != nil {
		return nil, fmt.Errorf("error while getting validator %s. %w", consAddr.String(), err)
	}

	res := types.QueryValidatorAccountResponse{
		AccountAddress: sdk.AccAddress(addrBz).String(),
	}

	account := k.accountKeeper.GetAccount(ctx, addrBz)
	if account != nil {
		res.Sequence = account.GetSequence()
		res.AccountNumber = account.GetAccountNumber()
	}

	return &res, nil
}

// Balance implements the Query/Balance gRPC method. The method returns the 18
// decimal representation of the account balance.
func (k Keeper) Balance(c context.Context, req *types.QueryBalanceRequest) (*types.QueryBalanceResponse, error) {
	if req == nil {
		return nil, status.Error(codes.InvalidArgument, "empty request")
	}

	if err := cosmosevmtypes.ValidateAddress(req.Address); err != nil {
		return nil, status.Error(
			codes.InvalidArgument,
			types.ErrZeroAddress.Error(),
		)
	}

	ctx := sdk.UnwrapSDKContext(c)

	balanceInt := k.GetBalance(ctx, common.HexToAddress(req.Address))

	return &types.QueryBalanceResponse{
		Balance: balanceInt.String(),
	}, nil
}

// Storage implements the Query/Storage gRPC method
func (k Keeper) Storage(c context.Context, req *types.QueryStorageRequest) (*types.QueryStorageResponse, error) {
	if req == nil {
		return nil, status.Error(codes.InvalidArgument, "empty request")
	}

	if err := cosmosevmtypes.ValidateAddress(req.Address); err != nil {
		return nil, status.Error(
			codes.InvalidArgument,
			types.ErrZeroAddress.Error(),
		)
	}

	ctx := sdk.UnwrapSDKContext(c)

	address := common.HexToAddress(req.Address)
	key := common.HexToHash(req.Key)

	state := k.GetState(ctx, address, key)
	stateHex := state.Hex()

	return &types.QueryStorageResponse{
		Value: stateHex,
	}, nil
}

// Code implements the Query/Code gRPC method
func (k Keeper) Code(c context.Context, req *types.QueryCodeRequest) (*types.QueryCodeResponse, error) {
	if req == nil {
		return nil, status.Error(codes.InvalidArgument, "empty request")
	}

	if err := cosmosevmtypes.ValidateAddress(req.Address); err != nil {
		return nil, status.Error(
			codes.InvalidArgument,
			types.ErrZeroAddress.Error(),
		)
	}

	ctx := sdk.UnwrapSDKContext(c)

	address := common.HexToAddress(req.Address)
	acct := k.GetAccountWithoutBalance(ctx, address)

	var code []byte
	if acct != nil && acct.IsContract() {
		code = k.GetCode(ctx, common.BytesToHash(acct.CodeHash))
	}

	return &types.QueryCodeResponse{
		Code: code,
	}, nil
}

// Params implements the Query/Params gRPC method
func (k Keeper) Params(c context.Context, _ *types.QueryParamsRequest) (*types.QueryParamsResponse, error) {
	ctx := sdk.UnwrapSDKContext(c)
	params := k.GetParams(ctx)

	return &types.QueryParamsResponse{
		Params: params,
	}, nil
}

// EthCall implements eth_call rpc api.
func (k Keeper) EthCall(c context.Context, req *types.EthCallRequest) (*types.MsgEthereumTxResponse, error) {
	if req == nil {
		return nil, status.Error(codes.InvalidArgument, "empty request")
	}

	ctx := sdk.UnwrapSDKContext(c)

	var args types.TransactionArgs
	err := json.Unmarshal(req.Args, &args)
	if err != nil {
		return nil, status.Error(codes.InvalidArgument, err.Error())
	}

	cfg, err := k.EVMConfig(ctx, GetProposerAddress(ctx, req.ProposerAddress))
	if err != nil {
		return nil, status.Error(codes.Internal, err.Error())
	}

	// ApplyMessageWithConfig expect correct nonce set in msg
	nonce := k.GetNonce(ctx, args.GetFrom())
	args.Nonce = (*hexutil.Uint64)(&nonce)

	msg, err := args.ToMessage(req.GasCap, cfg.BaseFee, false, false)
	if err != nil {
		return nil, status.Error(codes.InvalidArgument, err.Error())
	}

	txConfig := statedb.NewEmptyTxConfig(common.BytesToHash(ctx.HeaderHash()))

	// pass false to not commit StateDB
	res, err := k.ApplyMessageWithConfig(ctx, msg, nil, false, cfg, txConfig)
	if err != nil {
		return nil, status.Error(codes.Internal, err.Error())
	}

	return res, nil
}

// EstimateGas implements eth_estimateGas rpc api.
func (k Keeper) EstimateGas(c context.Context, req *types.EthCallRequest) (*types.EstimateGasResponse, error) {
	return k.EstimateGasInternal(c, req, types.RPC)
}

// EstimateGasInternal returns the gas estimation for the corresponding request.
// This function is called from the RPC client (eth_estimateGas) and internally.
// When called from the RPC client, we need to reset the gas meter before
// simulating the transaction to have
// an accurate gas estimation for EVM extensions transactions.
func (k Keeper) EstimateGasInternal(c context.Context, req *types.EthCallRequest, fromType types.CallType) (*types.EstimateGasResponse, error) {
	if req == nil {
		return nil, status.Error(codes.InvalidArgument, "empty request")
	}

	ctx := sdk.UnwrapSDKContext(c)

	if req.GasCap < ethparams.TxGas {
		return nil, status.Errorf(codes.InvalidArgument, "gas cap cannot be lower than %d", ethparams.TxGas)
	}

	var args types.TransactionArgs
	err := json.Unmarshal(req.Args, &args)
	if err != nil {
		return nil, status.Error(codes.InvalidArgument, err.Error())
	}

	// Binary search the gas requirement, as it may be higher than the amount used
	var (
		lo     = ethparams.TxGas - 1
		hi     uint64
		gasCap uint64
	)

	// Determine the highest gas limit can be used during the estimation.
	if args.Gas != nil && uint64(*args.Gas) >= ethparams.TxGas {
		hi = uint64(*args.Gas)
	} else {
		// Query block gas limit
		params := ctx.ConsensusParams()
		if params.Block != nil && params.Block.MaxGas > 0 {
			hi = uint64(params.Block.MaxGas) //nolint:gosec // G115 // won't exceed uint64
		} else {
			hi = req.GasCap
		}
	}

	// Recap the highest gas allowance with specified gascap.
	if req.GasCap != 0 && hi > req.GasCap {
		hi = req.GasCap
	}

	gasCap = hi
	cfg, err := k.EVMConfig(ctx, GetProposerAddress(ctx, req.ProposerAddress))
	if err != nil {
		return nil, status.Error(codes.Internal, "failed to load evm config")
	}

	// ApplyMessageWithConfig expect correct nonce set in msg
	nonce := k.GetNonce(ctx, args.GetFrom())
	args.Nonce = (*hexutil.Uint64)(&nonce)

	txConfig := statedb.NewEmptyTxConfig(common.BytesToHash(ctx.HeaderHash()))

	// convert the tx args to an ethereum message
	msg, err := args.ToMessage(req.GasCap, cfg.BaseFee, true, true)
	if err != nil {
		return nil, status.Error(codes.Internal, err.Error())
	}

	// Recap the highest gas limit with account's available balance.
	if msg.GasFeeCap.BitLen() != 0 {
		baseDenom := types.GetEVMCoinDenom()

		balance := k.bankWrapper.GetBalance(ctx, sdk.AccAddress(args.From.Bytes()), baseDenom)
		available := balance.Amount
		transfer := "0"
		if args.Value != nil {
			if args.Value.ToInt().Cmp(available.BigInt()) >= 0 {
				return nil, core.ErrInsufficientFundsForTransfer
			}
			available = available.Sub(sdkmath.NewIntFromBigInt(args.Value.ToInt()))
			transfer = args.Value.String()
		}
		allowance := available.Quo(sdkmath.NewIntFromBigInt(msg.GasFeeCap))

		// If the allowance is larger than maximum uint64, skip checking
		if allowance.IsUint64() && hi > allowance.Uint64() {
			k.Logger(ctx).Debug("Gas estimation capped by limited funds", "original", hi, "balance", balance,
				"sent", transfer, "maxFeePerGas", msg.GasFeeCap.String(), "fundable", allowance)

			hi = allowance.Uint64()
			if hi < ethparams.TxGas {
				return nil, core.ErrInsufficientFunds
			}
		}
	}

	// NOTE: the errors from the executable below should be consistent with go-ethereum,
	// so we don't wrap them with the gRPC status code

	// Create a helper to check if a gas allowance results in an executable transaction
	executable := func(gas uint64) (vmError bool, rsp *types.MsgEthereumTxResponse, err error) {
		// update the message with the new gas value
		msg = core.Message{
<<<<<<< HEAD
			From:              msg.From,
			To:                msg.To,
			Nonce:             msg.Nonce,
			Value:             msg.Value,
			GasLimit:          gas,
			GasPrice:          msg.GasPrice,
			GasFeeCap:         msg.GasFeeCap,
			GasTipCap:         msg.GasTipCap,
			Data:              msg.Data,
			AccessList:        msg.AccessList,
			BlobGasFeeCap:     msg.BlobGasFeeCap,
			BlobHashes:        msg.BlobHashes,
			SkipAccountChecks: msg.SkipAccountChecks,
=======
			From:             msg.From,
			To:               msg.To,
			Nonce:            msg.Nonce,
			Value:            msg.Value,
			GasLimit:         gas,
			GasPrice:         msg.GasPrice,
			GasFeeCap:        msg.GasFeeCap,
			GasTipCap:        msg.GasTipCap,
			Data:             msg.Data,
			AccessList:       msg.AccessList,
			BlobGasFeeCap:    msg.BlobGasFeeCap,
			BlobHashes:       msg.BlobHashes,
			SkipNonceChecks:  msg.SkipNonceChecks,
			SkipFromEOACheck: msg.SkipFromEOACheck,
>>>>>>> 73bc2435
		}

		tmpCtx := ctx
		if fromType == types.RPC {
			tmpCtx, _ = ctx.CacheContext()

			acct := k.GetAccount(tmpCtx, msg.From)

			from := msg.From
			if acct == nil {
				acc := k.accountKeeper.NewAccountWithAddress(tmpCtx, from[:])
				k.accountKeeper.SetAccount(tmpCtx, acc)
				acct = statedb.NewEmptyAccount()
			}
			// When submitting a transaction, the `EthIncrementSenderSequence` ante handler increases the account nonce
			acct.Nonce = nonce + 1
			err = k.SetAccount(tmpCtx, from, *acct)
			if err != nil {
				return true, nil, err
			}
			// resetting the gasMeter after increasing the sequence to have an accurate gas estimation on EVM extensions transactions
			gasMeter := cosmosevmtypes.NewInfiniteGasMeterWithLimit(msg.GasLimit)
			tmpCtx = evmante.BuildEvmExecutionCtx(tmpCtx).WithGasMeter(gasMeter)
		}
		// pass false to not commit StateDB
		rsp, err = k.ApplyMessageWithConfig(tmpCtx, msg, nil, false, cfg, txConfig)
		if err != nil {
			if errors.Is(err, core.ErrIntrinsicGas) {
				return true, nil, nil // Special case, raise gas limit
			}
			return true, nil, err // Bail out
		}
		return len(rsp.VmError) > 0, rsp, nil
	}

	// Execute the binary search and hone in on an executable gas limit
	hi, err = types.BinSearch(lo, hi, executable)
	if err != nil {
		return nil, err
	}

	// Reject the transaction as invalid if it still fails at the highest allowance
	if hi == gasCap {
		failed, result, err := executable(hi)
		if err != nil {
			return nil, err
		}

		if failed {
			if result != nil && result.VmError != vm.ErrOutOfGas.Error() {
				if result.VmError == vm.ErrExecutionReverted.Error() {
					return &types.EstimateGasResponse{
						Ret:     result.Ret,
						VmError: result.VmError,
					}, nil
				}
				return nil, errors.New(result.VmError)
			}
			// Otherwise, the specified gas cap is too low
			return nil, fmt.Errorf("gas required exceeds allowance (%d)", gasCap)
		}
	}
	return &types.EstimateGasResponse{Gas: hi}, nil
}

// TraceTx configures a new tracer according to the provided configuration, and
// executes the given message in the provided environment. The return value will
// be tracer dependent.
func (k Keeper) TraceTx(c context.Context, req *types.QueryTraceTxRequest) (*types.QueryTraceTxResponse, error) {
	if req == nil {
		return nil, status.Error(codes.InvalidArgument, "empty request")
	}

	if req.TraceConfig != nil && req.TraceConfig.Limit < 0 {
		return nil, status.Errorf(codes.InvalidArgument, "output limit cannot be negative, got %d", req.TraceConfig.Limit)
	}

	// get the context of block beginning
	contextHeight := req.BlockNumber
	if contextHeight < 1 {
		// 0 is a special value in `ContextWithHeight`
		contextHeight = 1
	}

	ctx := sdk.UnwrapSDKContext(c)
	ctx = ctx.WithBlockHeight(contextHeight)
	ctx = ctx.WithBlockTime(req.BlockTime)
	ctx = ctx.WithHeaderHash(common.Hex2Bytes(req.BlockHash))

	// to get the base fee we only need the block max gas in the consensus params
	ctx = ctx.WithConsensusParams(tmproto.ConsensusParams{
		Block: &tmproto.BlockParams{MaxGas: req.BlockMaxGas},
	})

	cfg, err := k.EVMConfig(ctx, GetProposerAddress(ctx, req.ProposerAddress))
	if err != nil {
		return nil, status.Errorf(codes.Internal, "failed to load evm config: %s", err.Error())
	}

	// compute and use base fee of the height that is being traced
	baseFee := k.feeMarketWrapper.CalculateBaseFee(ctx)
	if baseFee != nil {
		cfg.BaseFee = baseFee
	}

	signer := ethtypes.MakeSigner(types.GetEthChainConfig(), big.NewInt(ctx.BlockHeight()), uint64(ctx.BlockTime().Unix())) //#nosec G115 -- int overflow is not a concern here

	txConfig := statedb.NewEmptyTxConfig(common.BytesToHash(ctx.HeaderHash()))

	// gas used at this point corresponds to GetProposerAddress & CalculateBaseFee
	// need to reset gas meter per transaction to be consistent with tx execution
	// and avoid stacking the gas used of every predecessor in the same gas meter

	for i, tx := range req.Predecessors {
		ethTx := tx.AsTransaction()
		msg, err := core.TransactionToMessage(ethTx, signer, cfg.BaseFee)
		if err != nil {
			continue
		}
		txConfig.TxHash = ethTx.Hash()
		txConfig.TxIndex = uint(i) //nolint:gosec // G115 // won't exceed uint64
		// reset gas meter for each transaction
		ctx = evmante.BuildEvmExecutionCtx(ctx).
			WithGasMeter(cosmosevmtypes.NewInfiniteGasMeterWithLimit(msg.GasLimit))
		rsp, err := k.ApplyMessageWithConfig(ctx, *msg, nil, true, cfg, txConfig)
		if err != nil {
			continue
		}
		txConfig.LogIndex += uint(len(rsp.Logs))
	}

	tx := req.Msg.AsTransaction()
	txConfig.TxHash = tx.Hash()
	if len(req.Predecessors) > 0 {
		txConfig.TxIndex++
	}

	var tracerConfig json.RawMessage
	if req.TraceConfig != nil && req.TraceConfig.TracerJsonConfig != "" {
		// ignore error. default to no traceConfig
		_ = json.Unmarshal([]byte(req.TraceConfig.TracerJsonConfig), &tracerConfig)
	}

	result, _, err := k.traceTx(ctx, cfg, txConfig, signer, tx, req.TraceConfig, false, tracerConfig)
	if err != nil {
		// error will be returned with detail status from traceTx
		return nil, err
	}

	resultData, err := json.Marshal(result)
	if err != nil {
		return nil, status.Error(codes.Internal, err.Error())
	}

	return &types.QueryTraceTxResponse{
		Data: resultData,
	}, nil
}

// TraceBlock configures a new tracer according to the provided configuration, and
// executes the given message in the provided environment for all the transactions in the queried block.
// The return value will be tracer dependent.
func (k Keeper) TraceBlock(c context.Context, req *types.QueryTraceBlockRequest) (*types.QueryTraceBlockResponse, error) {
	if req == nil {
		return nil, status.Error(codes.InvalidArgument, "empty request")
	}

	if req.TraceConfig != nil && req.TraceConfig.Limit < 0 {
		return nil, status.Errorf(codes.InvalidArgument, "output limit cannot be negative, got %d", req.TraceConfig.Limit)
	}

	// get the context of block beginning
	contextHeight := req.BlockNumber
	if contextHeight < 1 {
		// 0 is a special value in `ContextWithHeight`
		contextHeight = 1
	}

	ctx := sdk.UnwrapSDKContext(c)
	ctx = ctx.WithBlockHeight(contextHeight)
	ctx = ctx.WithBlockTime(req.BlockTime)
	ctx = ctx.WithHeaderHash(common.Hex2Bytes(req.BlockHash))

	// to get the base fee we only need the block max gas in the consensus params
	ctx = ctx.WithConsensusParams(tmproto.ConsensusParams{
		Block: &tmproto.BlockParams{MaxGas: req.BlockMaxGas},
	})

	cfg, err := k.EVMConfig(ctx, GetProposerAddress(ctx, req.ProposerAddress))
	if err != nil {
		return nil, status.Error(codes.Internal, "failed to load evm config")
	}

	// compute and use base fee of height that is being traced
	baseFee := k.feeMarketWrapper.CalculateBaseFee(ctx)
	if baseFee != nil {
		cfg.BaseFee = baseFee
	}

	signer := ethtypes.MakeSigner(types.GetEthChainConfig(), big.NewInt(ctx.BlockHeight()), uint64(ctx.BlockTime().Unix())) //#nosec G115 -- int overflow is not a concern here
	txsLength := len(req.Txs)
	results := make([]*types.TxTraceResult, 0, txsLength)

	txConfig := statedb.NewEmptyTxConfig(common.BytesToHash(ctx.HeaderHash()))

	for i, tx := range req.Txs {
		result := types.TxTraceResult{}
		ethTx := tx.AsTransaction()
		txConfig.TxHash = ethTx.Hash()
		txConfig.TxIndex = uint(i) //nolint:gosec // G115 // won't exceed uint64
		traceResult, logIndex, err := k.traceTx(ctx, cfg, txConfig, signer, ethTx, req.TraceConfig, true, nil)
		if err != nil {
			result.Error = err.Error()
		} else {
			txConfig.LogIndex = logIndex
			result.Result = traceResult
		}
		results = append(results, &result)
	}

	resultData, err := json.Marshal(results)
	if err != nil {
		return nil, status.Error(codes.Internal, err.Error())
	}

	return &types.QueryTraceBlockResponse{
		Data: resultData,
	}, nil
}

// traceTx do trace on one transaction, it returns a tuple: (traceResult, nextLogIndex, error).
func (k *Keeper) traceTx(
	ctx sdk.Context,
	cfg *statedb.EVMConfig,
	txConfig statedb.TxConfig,
	signer ethtypes.Signer,
	tx *ethtypes.Transaction,
	traceConfig *types.TraceConfig,
	commitMessage bool,
	tracerJSONConfig json.RawMessage,
) (*interface{}, uint, error) {
	// Assemble the structured logger or the JavaScript tracer
	var (
		tracer    *tracers.Tracer
		overrides *ethparams.ChainConfig
		err       error
		timeout   = defaultTraceTimeout
	)
	msg, err := core.TransactionToMessage(tx, signer, cfg.BaseFee)
	if err != nil {
		return nil, 0, status.Error(codes.Internal, err.Error())
	}

	if traceConfig == nil {
		traceConfig = &types.TraceConfig{}
	}

	if traceConfig.Overrides != nil {
		overrides = traceConfig.Overrides.EthereumConfig(types.GetEthChainConfig().ChainID)
	}

	logConfig := logger.Config{
		EnableMemory:     traceConfig.EnableMemory,
		DisableStorage:   traceConfig.DisableStorage,
		DisableStack:     traceConfig.DisableStack,
		EnableReturnData: traceConfig.EnableReturnData,
		Limit:            int(traceConfig.Limit),
		Overrides:        overrides,
	}

	sLogger := logger.NewStructLogger(&logConfig)
	tracer = &tracers.Tracer{
		Hooks:     sLogger.Hooks(),
		GetResult: sLogger.GetResult,
		Stop:      sLogger.Stop,
	}

	tCtx := &tracers.Context{
		BlockHash: txConfig.BlockHash,
		TxIndex:   int(txConfig.TxIndex), //#nosec G115 -- int overflow is not a concern here
		TxHash:    txConfig.TxHash,
	}

	if traceConfig.Tracer != "" {
<<<<<<< HEAD
		if tracer, err = tracers.DefaultDirectory.New(traceConfig.Tracer, tCtx, tracerJSONConfig); err != nil {
=======
		if tracer, err = tracers.DefaultDirectory.New(traceConfig.Tracer, tCtx, tracerJSONConfig,
			types.GetEthChainConfig()); err != nil {
>>>>>>> 73bc2435
			return nil, 0, status.Error(codes.Internal, err.Error())
		}
	}

	// Define a meaningful timeout of a single transaction trace
	if traceConfig.Timeout != "" {
		if timeout, err = time.ParseDuration(traceConfig.Timeout); err != nil {
			return nil, 0, status.Errorf(codes.InvalidArgument, "timeout value: %s", err.Error())
		}
	}

	// Handle timeouts and RPC cancellations
	deadlineCtx, cancel := context.WithTimeout(ctx.Context(), timeout)
	defer cancel()

	go func() {
		<-deadlineCtx.Done()
		if errors.Is(deadlineCtx.Err(), context.DeadlineExceeded) {
			tracer.Stop(errors.New("execution timeout"))
		}
	}()

	// Build EVM execution context
	ctx = evmante.BuildEvmExecutionCtx(ctx).
		WithGasMeter(cosmosevmtypes.NewInfiniteGasMeterWithLimit(msg.GasLimit))
<<<<<<< HEAD
	res, err := k.ApplyMessageWithConfig(ctx, *msg, tracer, commitMessage, cfg, txConfig)
=======
	res, err := k.ApplyMessageWithConfig(ctx, *msg, tracer.Hooks, commitMessage, cfg, txConfig)
>>>>>>> 73bc2435
	if err != nil {
		return nil, 0, status.Error(codes.Internal, err.Error())
	}

	var result interface{}
	result, err = tracer.GetResult()
	if err != nil {
		return nil, 0, status.Error(codes.Internal, err.Error())
	}

	return &result, txConfig.LogIndex + uint(len(res.Logs)), nil
}

// BaseFee implements the Query/BaseFee gRPC method
func (k Keeper) BaseFee(c context.Context, _ *types.QueryBaseFeeRequest) (*types.QueryBaseFeeResponse, error) {
	ctx := sdk.UnwrapSDKContext(c)

	baseFee := k.GetBaseFee(ctx)

	res := &types.QueryBaseFeeResponse{}
	if baseFee != nil {
		aux := sdkmath.NewIntFromBigInt(baseFee)
		res.BaseFee = &aux
	}

	return res, nil
}

// GlobalMinGasPrice implements the Query/GlobalMinGasPrice gRPC method
func (k Keeper) GlobalMinGasPrice(c context.Context, _ *types.QueryGlobalMinGasPriceRequest) (*types.QueryGlobalMinGasPriceResponse, error) {
	ctx := sdk.UnwrapSDKContext(c)
	minGasPrice := k.GetMinGasPrice(ctx).TruncateInt()
	return &types.QueryGlobalMinGasPriceResponse{MinGasPrice: minGasPrice}, nil
}

// Config implements the Query/Config gRPC method
func (k Keeper) Config(_ context.Context, _ *types.QueryConfigRequest) (*types.QueryConfigResponse, error) {
	config := types.GetChainConfig()
	config.Denom = types.GetEVMCoinDenom()
	config.Decimals = uint64(types.GetEVMCoinDecimals())

	return &types.QueryConfigResponse{Config: config}, nil
}<|MERGE_RESOLUTION|>--- conflicted
+++ resolved
@@ -361,21 +361,6 @@
 	executable := func(gas uint64) (vmError bool, rsp *types.MsgEthereumTxResponse, err error) {
 		// update the message with the new gas value
 		msg = core.Message{
-<<<<<<< HEAD
-			From:              msg.From,
-			To:                msg.To,
-			Nonce:             msg.Nonce,
-			Value:             msg.Value,
-			GasLimit:          gas,
-			GasPrice:          msg.GasPrice,
-			GasFeeCap:         msg.GasFeeCap,
-			GasTipCap:         msg.GasTipCap,
-			Data:              msg.Data,
-			AccessList:        msg.AccessList,
-			BlobGasFeeCap:     msg.BlobGasFeeCap,
-			BlobHashes:        msg.BlobHashes,
-			SkipAccountChecks: msg.SkipAccountChecks,
-=======
 			From:             msg.From,
 			To:               msg.To,
 			Nonce:            msg.Nonce,
@@ -390,7 +375,6 @@
 			BlobHashes:       msg.BlobHashes,
 			SkipNonceChecks:  msg.SkipNonceChecks,
 			SkipFromEOACheck: msg.SkipFromEOACheck,
->>>>>>> 73bc2435
 		}
 
 		tmpCtx := ctx
@@ -675,12 +659,8 @@
 	}
 
 	if traceConfig.Tracer != "" {
-<<<<<<< HEAD
-		if tracer, err = tracers.DefaultDirectory.New(traceConfig.Tracer, tCtx, tracerJSONConfig); err != nil {
-=======
 		if tracer, err = tracers.DefaultDirectory.New(traceConfig.Tracer, tCtx, tracerJSONConfig,
 			types.GetEthChainConfig()); err != nil {
->>>>>>> 73bc2435
 			return nil, 0, status.Error(codes.Internal, err.Error())
 		}
 	}
@@ -706,11 +686,7 @@
 	// Build EVM execution context
 	ctx = evmante.BuildEvmExecutionCtx(ctx).
 		WithGasMeter(cosmosevmtypes.NewInfiniteGasMeterWithLimit(msg.GasLimit))
-<<<<<<< HEAD
-	res, err := k.ApplyMessageWithConfig(ctx, *msg, tracer, commitMessage, cfg, txConfig)
-=======
 	res, err := k.ApplyMessageWithConfig(ctx, *msg, tracer.Hooks, commitMessage, cfg, txConfig)
->>>>>>> 73bc2435
 	if err != nil {
 		return nil, 0, status.Error(codes.Internal, err.Error())
 	}
