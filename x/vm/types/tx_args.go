package types

import (
	"errors"
	"fmt"
	"math"
	"math/big"

	"github.com/ethereum/go-ethereum/common"
	"github.com/ethereum/go-ethereum/common/hexutil"
<<<<<<< HEAD
	"github.com/ethereum/go-ethereum/common/math"
=======
>>>>>>> 73bc2435
	"github.com/ethereum/go-ethereum/core"
	ethtypes "github.com/ethereum/go-ethereum/core/types"
	"github.com/ethereum/go-ethereum/crypto/kzg4844"

	sdkmath "cosmossdk.io/math"
)

// TransactionArgs represents the arguments to construct a new transaction
// or a message call using JSON-RPC.
// Duplicate struct definition since geth struct is in internal package
// Ref: https://github.com/ethereum/go-ethereum/blob/release/1.10.4/internal/ethapi/transaction_args.go#L36
type TransactionArgs struct {
	From                 *common.Address `json:"from"`
	To                   *common.Address `json:"to"`
	Gas                  *hexutil.Uint64 `json:"gas"`
	GasPrice             *hexutil.Big    `json:"gasPrice"`
	MaxFeePerGas         *hexutil.Big    `json:"maxFeePerGas"`
	MaxPriorityFeePerGas *hexutil.Big    `json:"maxPriorityFeePerGas"`
	Value                *hexutil.Big    `json:"value"`
	Nonce                *hexutil.Uint64 `json:"nonce"`

	// We accept "data" and "input" for backwards-compatibility reasons.
	// "input" is the newer name and should be preferred by clients.
	// Issue detail: https://github.com/ethereum/go-ethereum/issues/15628
	Data  *hexutil.Bytes `json:"data"`
	Input *hexutil.Bytes `json:"input"`

	// Introduced by AccessListTxType transaction.
	AccessList *ethtypes.AccessList `json:"accessList,omitempty"`
	ChainID    *hexutil.Big         `json:"chainId,omitempty"`

<<<<<<< HEAD
	// Introduced by BlobTx type
	BlobGasFeeCap *big.Int
	BlobHashes    []common.Hash

	SkipAccountChecks bool
=======
	// For BlobTxType
	BlobFeeCap *hexutil.Big  `json:"maxFeePerBlobGas"`
	BlobHashes []common.Hash `json:"blobVersionedHashes,omitempty"`

	// For BlobTxType transactions with blob sidecar
	Blobs       []kzg4844.Blob       `json:"blobs"`
	Commitments []kzg4844.Commitment `json:"commitments"`
	Proofs      []kzg4844.Proof      `json:"proofs"`

	// For SetCodeTxType
	AuthorizationList []ethtypes.SetCodeAuthorization `json:"authorizationList"`
>>>>>>> 73bc2435
}

// String return the struct in a string format
func (args *TransactionArgs) String() string {
	// Todo: There is currently a bug with hexutil.Big when the value its nil, printing would trigger an exception
	return fmt.Sprintf("TransactionArgs{From:%v, To:%v, Gas:%v,"+
		" Nonce:%v, Data:%v, Input:%v, AccessList:%v}",
		args.From,
		args.To,
		args.Gas,
		args.Nonce,
		args.Data,
		args.Input,
		args.AccessList)
}

// ToTransaction converts the arguments to an ethereum transaction.
// This assumes that setTxDefaults has been called.
func (args *TransactionArgs) ToTransaction() *MsgEthereumTx {
	var (
		chainID, value, gasPrice, maxFeePerGas, maxPriorityFeePerGas sdkmath.Int
		gas, nonce                                                   uint64
		from, to                                                     string
	)

	// Set sender address or use zero address if none specified.
	if args.ChainID != nil {
		chainID = sdkmath.NewIntFromBigInt(args.ChainID.ToInt())
	}

	if args.Nonce != nil {
		nonce = uint64(*args.Nonce)
	}

	if args.Gas != nil {
		gas = uint64(*args.Gas)
	}

	if args.GasPrice != nil {
		gasPrice = sdkmath.NewIntFromBigInt(args.GasPrice.ToInt())
	}

	if args.MaxFeePerGas != nil {
		maxFeePerGas = sdkmath.NewIntFromBigInt(args.MaxFeePerGas.ToInt())
	}

	if args.MaxPriorityFeePerGas != nil {
		maxPriorityFeePerGas = sdkmath.NewIntFromBigInt(args.MaxPriorityFeePerGas.ToInt())
	}

	if args.Value != nil {
		value = sdkmath.NewIntFromBigInt(args.Value.ToInt())
	}

	if args.To != nil {
		to = args.To.Hex()
	}

	var data TxData
	switch {
	case args.MaxFeePerGas != nil:
		al := AccessList{}
		if args.AccessList != nil {
			al = NewAccessList(args.AccessList)
		}

		data = &DynamicFeeTx{
			To:        to,
			ChainID:   &chainID,
			Nonce:     nonce,
			GasLimit:  gas,
			GasFeeCap: &maxFeePerGas,
			GasTipCap: &maxPriorityFeePerGas,
			Amount:    &value,
			Data:      args.GetData(),
			Accesses:  al,
		}
	case args.AccessList != nil:
		data = &AccessListTx{
			To:       to,
			ChainID:  &chainID,
			Nonce:    nonce,
			GasLimit: gas,
			GasPrice: &gasPrice,
			Amount:   &value,
			Data:     args.GetData(),
			Accesses: NewAccessList(args.AccessList),
		}
	default:
		data = &LegacyTx{
			To:       to,
			Nonce:    nonce,
			GasLimit: gas,
			GasPrice: &gasPrice,
			Amount:   &value,
			Data:     args.GetData(),
		}
	}

	anyData, err := PackTxData(data)
	if err != nil {
		return nil
	}

	if args.From != nil {
		from = args.From.Hex()
	}

	msg := MsgEthereumTx{
		Data: anyData,
		From: from,
	}
	msg.Hash = msg.AsTransaction().Hash().Hex()
	return &msg
}

// ToMessage converts the arguments to the Message type used by the core evm.
// This assumes that setTxDefaults has been called.
<<<<<<< HEAD
func (args *TransactionArgs) ToMessage(globalGasCap uint64, baseFee *big.Int) (core.Message, error) {
=======
func (args *TransactionArgs) ToMessage(globalGasCap uint64, baseFee *big.Int, skipNonceCheck,
	skipEoACheck bool,
) (core.Message, error) {
>>>>>>> 73bc2435
	// Reject invalid combinations of pre- and post-1559 fee styles
	if args.GasPrice != nil && (args.MaxFeePerGas != nil || args.MaxPriorityFeePerGas != nil) {
		return core.Message{}, errors.New("both gasPrice and (maxFeePerGas or maxPriorityFeePerGas) specified")
	}

	// Set sender address or use zero address if none specified.
	addr := args.GetFrom()

	// Set default gas & gas price if none were set
	gas := globalGasCap
	if gas == 0 {
		gas = uint64(math.MaxUint64 / 2)
	}
	if args.Gas != nil {
		gas = uint64(*args.Gas)
	}
	if globalGasCap != 0 && globalGasCap < gas {
		gas = globalGasCap
	}
	var (
		gasPrice  *big.Int
		gasFeeCap *big.Int
		gasTipCap *big.Int
	)
	if baseFee == nil {
		// If there's no basefee, then it must be a non-1559 execution
		gasPrice = new(big.Int)
		if args.GasPrice != nil {
			gasPrice = args.GasPrice.ToInt()
		}
		gasFeeCap, gasTipCap = gasPrice, gasPrice
	} else {
		// A basefee is provided, necessitating 1559-type execution
		if args.GasPrice != nil {
			// User specified the legacy gas field, convert to 1559 gas typing
			gasPrice = args.GasPrice.ToInt()
			gasFeeCap, gasTipCap = gasPrice, gasPrice
		} else {
			// User specified 1559 gas feilds (or none), use those
			gasFeeCap = new(big.Int)
			if args.MaxFeePerGas != nil {
				gasFeeCap = args.MaxFeePerGas.ToInt()
			}
			gasTipCap = new(big.Int)
			if args.MaxPriorityFeePerGas != nil {
				gasTipCap = args.MaxPriorityFeePerGas.ToInt()
			}
			// Backfill the legacy gasPrice for EVM execution, unless we're all zeroes
			gasPrice = new(big.Int)
			if gasFeeCap.BitLen() > 0 || gasTipCap.BitLen() > 0 {
				gasPrice = new(big.Int).Add(gasTipCap, baseFee)
				if gasPrice.Cmp(gasFeeCap) > 0 {
					gasPrice = gasFeeCap
				}
			}
		}
	}
	value := new(big.Int)
	if args.Value != nil {
		value = args.Value.ToInt()
	}
	data := args.GetData()
	var accessList ethtypes.AccessList
	if args.AccessList != nil {
		accessList = *args.AccessList
	}

	nonce := uint64(0)
	if args.Nonce != nil {
		nonce = uint64(*args.Nonce)
	}

	msg := core.Message{
<<<<<<< HEAD
		From:              addr,
		To:                args.To,
		Nonce:             nonce,
		Value:             value,
		GasLimit:          gas,
		GasPrice:          gasPrice,
		GasFeeCap:         gasFeeCap,
		GasTipCap:         gasTipCap,
		Data:              data,
		AccessList:        accessList,
		BlobGasFeeCap:     args.BlobGasFeeCap,
		BlobHashes:        args.BlobHashes,
		SkipAccountChecks: args.SkipAccountChecks,
=======
		From:                  addr,
		To:                    args.To,
		Nonce:                 nonce,
		Value:                 value,
		GasLimit:              gas,
		GasPrice:              gasPrice,
		GasFeeCap:             gasFeeCap,
		GasTipCap:             gasTipCap,
		Data:                  data,
		AccessList:            accessList,
		BlobGasFeeCap:         (*big.Int)(args.BlobFeeCap),
		BlobHashes:            args.BlobHashes,
		SetCodeAuthorizations: args.AuthorizationList,
		SkipNonceChecks:       skipNonceCheck,
		SkipFromEOACheck:      skipEoACheck,
>>>>>>> 73bc2435
	}
	return msg, nil
}

// GetFrom retrieves the transaction sender address.
func (args *TransactionArgs) GetFrom() common.Address {
	if args.From == nil {
		return common.Address{}
	}
	return *args.From
}

// GetData retrieves the transaction calldata. Input field is preferred.
func (args *TransactionArgs) GetData() []byte {
	if args.Input != nil {
		return *args.Input
	}
	if args.Data != nil {
		return *args.Data
	}
	return nil
}<|MERGE_RESOLUTION|>--- conflicted
+++ resolved
@@ -8,10 +8,6 @@
 
 	"github.com/ethereum/go-ethereum/common"
 	"github.com/ethereum/go-ethereum/common/hexutil"
-<<<<<<< HEAD
-	"github.com/ethereum/go-ethereum/common/math"
-=======
->>>>>>> 73bc2435
 	"github.com/ethereum/go-ethereum/core"
 	ethtypes "github.com/ethereum/go-ethereum/core/types"
 	"github.com/ethereum/go-ethereum/crypto/kzg4844"
@@ -43,13 +39,6 @@
 	AccessList *ethtypes.AccessList `json:"accessList,omitempty"`
 	ChainID    *hexutil.Big         `json:"chainId,omitempty"`
 
-<<<<<<< HEAD
-	// Introduced by BlobTx type
-	BlobGasFeeCap *big.Int
-	BlobHashes    []common.Hash
-
-	SkipAccountChecks bool
-=======
 	// For BlobTxType
 	BlobFeeCap *hexutil.Big  `json:"maxFeePerBlobGas"`
 	BlobHashes []common.Hash `json:"blobVersionedHashes,omitempty"`
@@ -61,7 +50,6 @@
 
 	// For SetCodeTxType
 	AuthorizationList []ethtypes.SetCodeAuthorization `json:"authorizationList"`
->>>>>>> 73bc2435
 }
 
 // String return the struct in a string format
@@ -180,13 +168,9 @@
 
 // ToMessage converts the arguments to the Message type used by the core evm.
 // This assumes that setTxDefaults has been called.
-<<<<<<< HEAD
-func (args *TransactionArgs) ToMessage(globalGasCap uint64, baseFee *big.Int) (core.Message, error) {
-=======
 func (args *TransactionArgs) ToMessage(globalGasCap uint64, baseFee *big.Int, skipNonceCheck,
 	skipEoACheck bool,
 ) (core.Message, error) {
->>>>>>> 73bc2435
 	// Reject invalid combinations of pre- and post-1559 fee styles
 	if args.GasPrice != nil && (args.MaxFeePerGas != nil || args.MaxPriorityFeePerGas != nil) {
 		return core.Message{}, errors.New("both gasPrice and (maxFeePerGas or maxPriorityFeePerGas) specified")
@@ -260,21 +244,6 @@
 	}
 
 	msg := core.Message{
-<<<<<<< HEAD
-		From:              addr,
-		To:                args.To,
-		Nonce:             nonce,
-		Value:             value,
-		GasLimit:          gas,
-		GasPrice:          gasPrice,
-		GasFeeCap:         gasFeeCap,
-		GasTipCap:         gasTipCap,
-		Data:              data,
-		AccessList:        accessList,
-		BlobGasFeeCap:     args.BlobGasFeeCap,
-		BlobHashes:        args.BlobHashes,
-		SkipAccountChecks: args.SkipAccountChecks,
-=======
 		From:                  addr,
 		To:                    args.To,
 		Nonce:                 nonce,
@@ -290,7 +259,6 @@
 		SetCodeAuthorizations: args.AuthorizationList,
 		SkipNonceChecks:       skipNonceCheck,
 		SkipFromEOACheck:      skipEoACheck,
->>>>>>> 73bc2435
 	}
 	return msg, nil
 }
