--- conflicted
+++ resolved
@@ -23,11 +23,8 @@
 - Renamed x/evm to x/vm
 - Renamed protobuf files from evmos to cosmos org
 - [\#83](https://github.com/cosmos/evm/pull/83) Remove base fee v1 from x/feemarket
-<<<<<<< HEAD
+- [\#93](https://github.com/cosmos/evm/pull/93) Remove legacy subspaces
 - [\#62](https://github.com/cosmos/evm/pull/62) Remove x/authz dependency from precompiles
-=======
-- [\#93](https://github.com/cosmos/evm/pull/93) Remove legacy subspaces
->>>>>>> ff9b2733
 
 ### API-Breaking
 
